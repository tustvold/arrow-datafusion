--- conflicted
+++ resolved
@@ -42,17 +42,10 @@
 [dependencies]
 arrow = { workspace = true }
 chrono = { version = "0.4", default-features = false }
-<<<<<<< HEAD
-datafusion = { path = "../core", version = "25.0.0" }
-datafusion-common = { path = "../common", version = "25.0.0" }
-datafusion-expr = { path = "../expr", version = "25.0.0" }
-object_store = { version = "0.6.1" }
-=======
 datafusion = { path = "../core", version = "26.0.0" }
 datafusion-common = { path = "../common", version = "26.0.0" }
 datafusion-expr = { path = "../expr", version = "26.0.0" }
-object_store = { version = "0.5.4" }
->>>>>>> a7970ebf
+object_store = { version = "0.6.1" }
 pbjson = { version = "0.5", optional = true }
 prost = "0.11.0"
 serde = { version = "1.0", optional = true }
