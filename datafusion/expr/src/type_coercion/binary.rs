// Licensed to the Apache Software Foundation (ASF) under one
// or more contributor license agreements.  See the NOTICE file
// distributed with this work for additional information
// regarding copyright ownership.  The ASF licenses this file
// to you under the Apache License, Version 2.0 (the
// "License"); you may not use this file except in compliance
// with the License.  You may obtain a copy of the License at
//
//   http://www.apache.org/licenses/LICENSE-2.0
//
// Unless required by applicable law or agreed to in writing,
// software distributed under the License is distributed on an
// "AS IS" BASIS, WITHOUT WARRANTIES OR CONDITIONS OF ANY
// KIND, either express or implied.  See the License for the
// specific language governing permissions and limitations
// under the License.

//! Coercion rules for matching argument types for binary operators

use arrow::array::{new_empty_array, Array};
use arrow::compute::can_cast_types;
use arrow::datatypes::{
    DataType, TimeUnit, DECIMAL128_MAX_PRECISION, DECIMAL128_MAX_SCALE,
    DECIMAL256_MAX_PRECISION, DECIMAL256_MAX_SCALE,
};

use datafusion_common::DataFusionError;
use datafusion_common::Result;

use crate::type_coercion::is_numeric;
use crate::Operator;

/// The type signature of an instantiation of binary expression
struct Signature {
    /// The type to coerce the left argument to
    lhs: DataType,
    /// The type to coerce the right argument to
    rhs: DataType,
    /// The return type of the expression
    ret: DataType,
}

impl Signature {
    /// A signature where the inputs are the same type as the output
    fn uniform(t: DataType) -> Self {
        Self {
            lhs: t.clone(),
            rhs: t.clone(),
            ret: t,
        }
    }

    /// A signature where the inputs are the same type with a boolean output
    fn comparison(t: DataType) -> Self {
        Self {
            lhs: t.clone(),
            rhs: t,
            ret: DataType::Boolean,
        }
    }
}

/// Returns a [`Signature`] for applying `op` to arguments of type `lhs` and `rhs`
fn signature(lhs: &DataType, op: &Operator, rhs: &DataType) -> Result<Signature> {
    match op {
        Operator::Eq |
        Operator::NotEq |
        Operator::Lt |
        Operator::LtEq |
        Operator::Gt |
        Operator::GtEq |
        Operator::IsDistinctFrom |
        Operator::IsNotDistinctFrom => {
            comparison_coercion(lhs, rhs).map(Signature::comparison).ok_or_else(|| {
                DataFusionError::Plan(format!(
                    "Cannot infer common argument type for comparison operation {lhs} {op} {rhs}"
                ))
            })
        }
        Operator::And | Operator::Or => match (lhs, rhs) {
            // logical binary boolean operators can only be evaluated in bools or nulls
            (DataType::Boolean, DataType::Boolean)
            | (DataType::Null, DataType::Null)
            | (DataType::Boolean, DataType::Null)
            | (DataType::Null, DataType::Boolean) => Ok(Signature::uniform(DataType::Boolean)),
            _ => Err(DataFusionError::Plan(format!(
                "Cannot infer common argument type for logical boolean operation {lhs} {op} {rhs}"
            ))),
        },
        Operator::RegexMatch |
        Operator::RegexIMatch |
        Operator::RegexNotMatch |
        Operator::RegexNotIMatch => {
            regex_coercion(lhs, rhs).map(Signature::comparison).ok_or_else(|| {
                DataFusionError::Plan(format!(
                    "Cannot infer common argument type for regex operation {lhs} {op} {rhs}"
                ))
            })
        }
        Operator::BitwiseAnd
        | Operator::BitwiseOr
        | Operator::BitwiseXor
        | Operator::BitwiseShiftRight
        | Operator::BitwiseShiftLeft => {
            bitwise_coercion(lhs, rhs).map(Signature::uniform).ok_or_else(|| {
                DataFusionError::Plan(format!(
                    "Cannot infer common type for bitwise operation {lhs} {op} {rhs}"
                ))
            })
        }
        Operator::StringConcat => {
            string_concat_coercion(lhs, rhs).map(Signature::uniform).ok_or_else(|| {
                DataFusionError::Plan(format!(
                    "Cannot infer common string type for string concat operation {lhs} {op} {rhs}"
                ))
            })
        }
        Operator::Plus |
        Operator::Minus |
        Operator::Multiply |
        Operator::Divide|
        Operator::Modulo =>  {
<<<<<<< HEAD
            let get_result = |lhs, rhs| {
                use arrow::compute::kernels::numeric::*;
                let l = new_empty_array(lhs);
                let r = new_empty_array(rhs);

                let result = match op {
                    Operator::Plus => add_wrapping(&l, &r),
                    Operator::Minus => sub_wrapping(&l, &r),
                    Operator::Multiply => mul_wrapping(&l, &r),
                    Operator::Divide => div(&l, &r),
                    Operator::Modulo => rem(&l, &r),
                    _ => unreachable!(),
                };
                result.map(|x| x.data_type().clone())
            };

            if let Ok(ret) = get_result(lhs, rhs) {
=======
            // TODO: this logic would be easier to follow if the functions were inlined
            if let Some(ret) = mathematics_temporal_result_type(lhs, rhs, op) {
>>>>>>> 55930fbf
                // Temporal arithmetic, e.g. Date32 + Interval
                Ok(Signature{
                    lhs: lhs.clone(),
                    rhs: rhs.clone(),
                    ret,
                })
            } else if let Some(coerced) = temporal_coercion(lhs, rhs) {
                // Temporal arithmetic by first coercing to a common time representation
                // e.g. Date32 - Timestamp
<<<<<<< HEAD
                let ret = get_result(&coerced, &coerced).map_err(|e| {
=======
                let ret = mathematics_temporal_result_type(&coerced, &coerced, op).ok_or_else(|| {
>>>>>>> 55930fbf
                    DataFusionError::Plan(format!(
                        "Cannot get result type for temporal operation {coerced} {op} {coerced}: {e}"
                    ))
                })?;
                Ok(Signature{
                    lhs: coerced.clone(),
                    rhs: coerced,
                    ret,
                })
            } else if let Some((lhs, rhs)) = math_decimal_coercion(lhs, rhs) {
                // Decimal arithmetic, e.g. Decimal(10, 2) + Decimal(10, 0)
                let ret = get_result(&lhs, &rhs).map_err(|e| {
                    DataFusionError::Plan(format!(
                        "Cannot get result type for decimal operation {lhs} {op} {rhs}: {e}"
                    ))
                })?;
                Ok(Signature{
                    lhs,
                    rhs,
                    ret,
                })
            } else if let Some(numeric) = mathematics_numerical_coercion(lhs, rhs) {
                // Numeric arithmetic, e.g. Int32 + Int32
                Ok(Signature::uniform(numeric))
            } else {
                Err(DataFusionError::Plan(format!(
                    "Cannot coerce arithmetic expression {lhs} {op} {rhs} to valid types"
                )))
            }
        }
    }
}

<<<<<<< HEAD
=======
/// Returns the result type of applying mathematics operations such as
/// `+` to arguments of `lhs_type` and `rhs_type`.
fn mathematics_temporal_result_type(
    lhs_type: &DataType,
    rhs_type: &DataType,
    op: &Operator,
) -> Option<DataType> {
    use arrow::datatypes::DataType::*;
    use arrow::datatypes::IntervalUnit::*;
    use arrow::datatypes::TimeUnit::*;

    match (lhs_type, rhs_type) {
        // datetime +/- interval
        (Timestamp(_, _) | Date32 | Date64, Interval(_)) => Some(lhs_type.clone()),
        (Interval(_), Timestamp(_, _) | Date32 | Date64) => {
            if matches!(op, Operator::Plus) {
                Some(rhs_type.clone())
            } else {
                None
            }
        }
        // interval +/-
        (Interval(l), Interval(h)) if l == h => Some(lhs_type.clone()),
        (Interval(_), Interval(_)) => Some(Interval(MonthDayNano)),
        // timestamp - timestamp
        (Timestamp(Second, _), Timestamp(Second, _))
        | (Timestamp(Millisecond, _), Timestamp(Millisecond, _)) => {
            Some(Interval(DayTime))
        }
        (Timestamp(Microsecond, _), Timestamp(Microsecond, _))
        | (Timestamp(Nanosecond, _), Timestamp(Nanosecond, _)) => {
            Some(Interval(MonthDayNano))
        }
        // date - date
        (Date32, Date32) => Some(Interval(DayTime)),
        (Date64, Date64) => Some(Interval(MonthDayNano)),
        _ => None,
    }
}

>>>>>>> 55930fbf
/// returns the resulting type of a binary expression evaluating the `op` with the left and right hand types
pub fn get_result_type(
    lhs: &DataType,
    op: &Operator,
    rhs: &DataType,
) -> Result<DataType> {
    signature(lhs, op, rhs).map(|sig| sig.ret)
}

/// Returns the coerced input types for a binary expression evaluating the `op` with the left and right hand types
pub fn get_input_types(
    lhs: &DataType,
    op: &Operator,
    rhs: &DataType,
) -> Result<(DataType, DataType)> {
    signature(lhs, op, rhs).map(|sig| (sig.lhs, sig.rhs))
}

/// Coercion rules for mathematics operators between decimal and non-decimal types.
fn math_decimal_coercion(
    lhs_type: &DataType,
    rhs_type: &DataType,
) -> Option<(DataType, DataType)> {
    use arrow::datatypes::DataType::*;

    match (lhs_type, rhs_type) {
        (Dictionary(_, value_type), _) => {
            let (value_type, rhs_type) = math_decimal_coercion(value_type, rhs_type)?;
            Some((value_type, rhs_type))
        }
        (_, Dictionary(_, value_type)) => {
            let (lhs_type, value_type) = math_decimal_coercion(lhs_type, value_type)?;
            Some((lhs_type, value_type))
        }
        (Null, dec_type @ Decimal128(_, _)) | (dec_type @ Decimal128(_, _), Null) => {
            Some((dec_type.clone(), dec_type.clone()))
        }
        (Decimal128(_, _), Decimal128(_, _)) => {
            Some((lhs_type.clone(), rhs_type.clone()))
        }
        // Unlike with comparison we don't coerce to a decimal in the case of floating point
        // numbers, instead falling back to floating point arithmetic instead
        (Decimal128(_, _), Int8 | Int16 | Int32 | Int64) => {
            Some((lhs_type.clone(), coerce_numeric_type_to_decimal(rhs_type)?))
        }
        (Int8 | Int16 | Int32 | Int64, Decimal128(_, _)) => {
            Some((coerce_numeric_type_to_decimal(lhs_type)?, rhs_type.clone()))
        }
        (Decimal256(_, _), Decimal256(_, _)) => {
            Some((lhs_type.clone(), rhs_type.clone()))
        }
        (Decimal256(_, _), Int8 | Int16 | Int32 | Int64) => Some((
            lhs_type.clone(),
            coerce_numeric_type_to_decimal256(rhs_type)?,
        )),
        (Int8 | Int16 | Int32 | Int64, Decimal256(_, _)) => Some((
            coerce_numeric_type_to_decimal256(lhs_type)?,
            rhs_type.clone(),
        )),
        _ => None,
    }
}

/// Returns the output type of applying bitwise operations such as
/// `&`, `|`, or `xor`to arguments of `lhs_type` and `rhs_type`.
fn bitwise_coercion(left_type: &DataType, right_type: &DataType) -> Option<DataType> {
    use arrow::datatypes::DataType::*;

    if !both_numeric_or_null_and_numeric(left_type, right_type) {
        return None;
    }

    if left_type == right_type {
        return Some(left_type.clone());
    }

    match (left_type, right_type) {
        (UInt64, _) | (_, UInt64) => Some(UInt64),
        (Int64, _)
        | (_, Int64)
        | (UInt32, Int8)
        | (Int8, UInt32)
        | (UInt32, Int16)
        | (Int16, UInt32)
        | (UInt32, Int32)
        | (Int32, UInt32) => Some(Int64),
        (Int32, _)
        | (_, Int32)
        | (UInt16, Int16)
        | (Int16, UInt16)
        | (UInt16, Int8)
        | (Int8, UInt16) => Some(Int32),
        (UInt32, _) | (_, UInt32) => Some(UInt32),
        (Int16, _) | (_, Int16) | (Int8, UInt8) | (UInt8, Int8) => Some(Int16),
        (UInt16, _) | (_, UInt16) => Some(UInt16),
        (Int8, _) | (_, Int8) => Some(Int8),
        (UInt8, _) | (_, UInt8) => Some(UInt8),
        _ => None,
    }
}

/// Coerce `lhs_type` and `rhs_type` to a common type for the purposes of a comparison operation
pub fn comparison_coercion(lhs_type: &DataType, rhs_type: &DataType) -> Option<DataType> {
    if lhs_type == rhs_type {
        // same type => equality is possible
        return Some(lhs_type.clone());
    }
    comparison_binary_numeric_coercion(lhs_type, rhs_type)
        .or_else(|| dictionary_coercion(lhs_type, rhs_type, true))
        .or_else(|| temporal_coercion(lhs_type, rhs_type))
        .or_else(|| string_coercion(lhs_type, rhs_type))
        .or_else(|| null_coercion(lhs_type, rhs_type))
        .or_else(|| string_numeric_coercion(lhs_type, rhs_type))
        .or_else(|| string_temporal_coercion(lhs_type, rhs_type))
        .or_else(|| binary_coercion(lhs_type, rhs_type))
}

/// Coerce `lhs_type` and `rhs_type` to a common type for the purposes of a comparison operation
/// where one is numeric and one is `Utf8`/`LargeUtf8`.
fn string_numeric_coercion(lhs_type: &DataType, rhs_type: &DataType) -> Option<DataType> {
    use arrow::datatypes::DataType::*;
    match (lhs_type, rhs_type) {
        (Utf8, _) if is_numeric(rhs_type) => Some(Utf8),
        (LargeUtf8, _) if is_numeric(rhs_type) => Some(LargeUtf8),
        (_, Utf8) if is_numeric(lhs_type) => Some(Utf8),
        (_, LargeUtf8) if is_numeric(lhs_type) => Some(LargeUtf8),
        _ => None,
    }
}

/// Coerce `lhs_type` and `rhs_type` to a common type for the purposes of a comparison operation
/// where one is temporal and one is `Utf8`/`LargeUtf8`.
///
/// Note this cannot be performed in case of arithmetic as there is insufficient information
/// to correctly determine the type of argument. Consider
///
/// ```sql
/// timestamp > now() - '1 month'
/// interval > now() - '1970-01-2021'
/// ```
///
/// In the absence of a full type inference system, we can't determine the correct type
/// to parse the string argument
fn string_temporal_coercion(
    lhs_type: &DataType,
    rhs_type: &DataType,
) -> Option<DataType> {
    use arrow::datatypes::DataType::*;
    match (lhs_type, rhs_type) {
        (Utf8, Date32) | (Date32, Utf8) => Some(Date32),
        (Utf8, Date64) | (Date64, Utf8) => Some(Date64),
        (Utf8, Time32(unit)) | (Time32(unit), Utf8) => {
            match is_time_with_valid_unit(Time32(unit.clone())) {
                false => None,
                true => Some(Time32(unit.clone())),
            }
        }
        (Utf8, Time64(unit)) | (Time64(unit), Utf8) => {
            match is_time_with_valid_unit(Time64(unit.clone())) {
                false => None,
                true => Some(Time64(unit.clone())),
            }
        }
        (Timestamp(_, tz), Utf8) | (Utf8, Timestamp(_, tz)) => {
            Some(Timestamp(TimeUnit::Nanosecond, tz.clone()))
        }
        _ => None,
    }
}

/// Coerce `lhs_type` and `rhs_type` to a common type for the purposes of a comparison operation
/// where one both are numeric
fn comparison_binary_numeric_coercion(
    lhs_type: &DataType,
    rhs_type: &DataType,
) -> Option<DataType> {
    use arrow::datatypes::DataType::*;
    if !is_numeric(lhs_type) || !is_numeric(rhs_type) {
        return None;
    };

    // same type => all good
    if lhs_type == rhs_type {
        return Some(lhs_type.clone());
    }

    // these are ordered from most informative to least informative so
    // that the coercion does not lose information via truncation
    match (lhs_type, rhs_type) {
        // Prefer decimal data type over floating point for comparison operation
        (Decimal128(_, _), Decimal128(_, _)) => {
            get_wider_decimal_type(lhs_type, rhs_type)
        }
        (Decimal128(_, _), _) => get_comparison_common_decimal_type(lhs_type, rhs_type),
        (_, Decimal128(_, _)) => get_comparison_common_decimal_type(rhs_type, lhs_type),
        (Decimal256(_, _), Decimal256(_, _)) => {
            get_wider_decimal_type(lhs_type, rhs_type)
        }
        (Decimal256(_, _), _) => get_comparison_common_decimal_type(lhs_type, rhs_type),
        (_, Decimal256(_, _)) => get_comparison_common_decimal_type(rhs_type, lhs_type),
        (Float64, _) | (_, Float64) => Some(Float64),
        (_, Float32) | (Float32, _) => Some(Float32),
        // The following match arms encode the following logic: Given the two
        // integral types, we choose the narrowest possible integral type that
        // accommodates all values of both types. Note that some information
        // loss is inevitable when we have a signed type and a `UInt64`, in
        // which case we use `Int64`;i.e. the widest signed integral type.
        (Int64, _)
        | (_, Int64)
        | (UInt64, Int8)
        | (Int8, UInt64)
        | (UInt64, Int16)
        | (Int16, UInt64)
        | (UInt64, Int32)
        | (Int32, UInt64)
        | (UInt32, Int8)
        | (Int8, UInt32)
        | (UInt32, Int16)
        | (Int16, UInt32)
        | (UInt32, Int32)
        | (Int32, UInt32) => Some(Int64),
        (UInt64, _) | (_, UInt64) => Some(UInt64),
        (Int32, _)
        | (_, Int32)
        | (UInt16, Int16)
        | (Int16, UInt16)
        | (UInt16, Int8)
        | (Int8, UInt16) => Some(Int32),
        (UInt32, _) | (_, UInt32) => Some(UInt32),
        (Int16, _) | (_, Int16) | (Int8, UInt8) | (UInt8, Int8) => Some(Int16),
        (UInt16, _) | (_, UInt16) => Some(UInt16),
        (Int8, _) | (_, Int8) => Some(Int8),
        (UInt8, _) | (_, UInt8) => Some(UInt8),
        _ => None,
    }
}

/// Coerce `lhs_type` and `rhs_type` to a common type for the purposes of
/// a comparison operation where one is a decimal
fn get_comparison_common_decimal_type(
    decimal_type: &DataType,
    other_type: &DataType,
) -> Option<DataType> {
    use arrow::datatypes::DataType::*;
    match decimal_type {
        Decimal128(_, _) => {
            let other_decimal_type = coerce_numeric_type_to_decimal(other_type)?;
            get_wider_decimal_type(decimal_type, &other_decimal_type)
        }
        Decimal256(_, _) => {
            let other_decimal_type = coerce_numeric_type_to_decimal256(other_type)?;
            get_wider_decimal_type(decimal_type, &other_decimal_type)
        }
        _ => None,
    }
}

/// Returns a `DataType::Decimal128` that can store any value from either
/// `lhs_decimal_type` and `rhs_decimal_type`
///
/// The result decimal type is `(max(s1, s2) + max(p1-s1, p2-s2), max(s1, s2))`.
fn get_wider_decimal_type(
    lhs_decimal_type: &DataType,
    rhs_type: &DataType,
) -> Option<DataType> {
    match (lhs_decimal_type, rhs_type) {
        (DataType::Decimal128(p1, s1), DataType::Decimal128(p2, s2)) => {
            // max(s1, s2) + max(p1-s1, p2-s2), max(s1, s2)
            let s = *s1.max(s2);
            let range = (*p1 as i8 - s1).max(*p2 as i8 - s2);
            Some(create_decimal_type((range + s) as u8, s))
        }
        (DataType::Decimal256(p1, s1), DataType::Decimal256(p2, s2)) => {
            // max(s1, s2) + max(p1-s1, p2-s2), max(s1, s2)
            let s = *s1.max(s2);
            let range = (*p1 as i8 - s1).max(*p2 as i8 - s2);
            Some(create_decimal256_type((range + s) as u8, s))
        }
        (_, _) => None,
    }
}

/// Convert the numeric data type to the decimal data type.
/// Now, we just support the signed integer type and floating-point type.
fn coerce_numeric_type_to_decimal(numeric_type: &DataType) -> Option<DataType> {
    use arrow::datatypes::DataType::*;
    // This conversion rule is from spark
    // https://github.com/apache/spark/blob/1c81ad20296d34f137238dadd67cc6ae405944eb/sql/catalyst/src/main/scala/org/apache/spark/sql/types/DecimalType.scala#L127
    match numeric_type {
        Int8 => Some(Decimal128(3, 0)),
        Int16 => Some(Decimal128(5, 0)),
        Int32 => Some(Decimal128(10, 0)),
        Int64 => Some(Decimal128(20, 0)),
        // TODO if we convert the floating-point data to the decimal type, it maybe overflow.
        Float32 => Some(Decimal128(14, 7)),
        Float64 => Some(Decimal128(30, 15)),
        _ => None,
    }
}

/// Convert the numeric data type to the decimal data type.
/// Now, we just support the signed integer type and floating-point type.
fn coerce_numeric_type_to_decimal256(numeric_type: &DataType) -> Option<DataType> {
    use arrow::datatypes::DataType::*;
    // This conversion rule is from spark
    // https://github.com/apache/spark/blob/1c81ad20296d34f137238dadd67cc6ae405944eb/sql/catalyst/src/main/scala/org/apache/spark/sql/types/DecimalType.scala#L127
    match numeric_type {
        Int8 => Some(Decimal256(3, 0)),
        Int16 => Some(Decimal256(5, 0)),
        Int32 => Some(Decimal256(10, 0)),
        Int64 => Some(Decimal256(20, 0)),
        // TODO if we convert the floating-point data to the decimal type, it maybe overflow.
        Float32 => Some(Decimal256(14, 7)),
        Float64 => Some(Decimal256(30, 15)),
        _ => None,
    }
}

/// Returns the output type of applying mathematics operations such as
/// `+` to arguments of `lhs_type` and `rhs_type`.
fn mathematics_numerical_coercion(
    lhs_type: &DataType,
    rhs_type: &DataType,
) -> Option<DataType> {
    use arrow::datatypes::DataType::*;

    // error on any non-numeric type
    if !both_numeric_or_null_and_numeric(lhs_type, rhs_type) {
        return None;
    };

    // these are ordered from most informative to least informative so
    // that the coercion removes the least amount of information
    match (lhs_type, rhs_type) {
        (Dictionary(_, lhs_value_type), Dictionary(_, rhs_value_type)) => {
            mathematics_numerical_coercion(lhs_value_type, rhs_value_type)
        }
        (Dictionary(_, value_type), _) => {
            mathematics_numerical_coercion(value_type, rhs_type)
        }
        (_, Dictionary(_, value_type)) => {
            mathematics_numerical_coercion(lhs_type, value_type)
        }
        (Float64, _) | (_, Float64) => Some(Float64),
        (_, Float32) | (Float32, _) => Some(Float32),
        (Int64, _) | (_, Int64) => Some(Int64),
        (Int32, _) | (_, Int32) => Some(Int32),
        (Int16, _) | (_, Int16) => Some(Int16),
        (Int8, _) | (_, Int8) => Some(Int8),
        (UInt64, _) | (_, UInt64) => Some(UInt64),
        (UInt32, _) | (_, UInt32) => Some(UInt32),
        (UInt16, _) | (_, UInt16) => Some(UInt16),
        (UInt8, _) | (_, UInt8) => Some(UInt8),
        _ => None,
    }
}

fn create_decimal_type(precision: u8, scale: i8) -> DataType {
    DataType::Decimal128(
        DECIMAL128_MAX_PRECISION.min(precision),
        DECIMAL128_MAX_SCALE.min(scale),
    )
}

<<<<<<< HEAD
=======
fn create_decimal256_type(precision: u8, scale: i8) -> DataType {
    DataType::Decimal256(
        DECIMAL256_MAX_PRECISION.min(precision),
        DECIMAL256_MAX_SCALE.min(scale),
    )
}

/// Returns the coerced type of applying mathematics operations on decimal types.
/// Two sides of the mathematics operation will be coerced to the same type. Note
/// that we don't coerce the decimal operands in analysis phase, but do it in the
/// execution phase because this is not idempotent.
pub fn coercion_decimal_mathematics_type(
    mathematics_op: &Operator,
    left_decimal_type: &DataType,
    right_decimal_type: &DataType,
) -> Option<DataType> {
    // TODO: Move this logic into kernel implementations
    use arrow::datatypes::DataType::*;
    match (left_decimal_type, right_decimal_type) {
        // The promotion rule from spark
        // https://github.com/apache/spark/blob/c20af535803a7250fef047c2bf0fe30be242369d/sql/catalyst/src/main/scala/org/apache/spark/sql/catalyst/analysis/DecimalPrecision.scala#L35
        (Decimal128(_, _), Decimal128(_, _)) => match mathematics_op {
            Operator::Plus | Operator::Minus => decimal_op_mathematics_type(
                mathematics_op,
                left_decimal_type,
                right_decimal_type,
            ),
            Operator::Divide | Operator::Modulo => {
                get_wider_decimal_type(left_decimal_type, right_decimal_type)
            }
            _ => None,
        },
        _ => None,
    }
}

/// Returns the output type of applying mathematics operations on two decimal types.
/// The rule is from spark. Note that this is different to the coerced type applied
/// to two sides of the arithmetic operation.
pub fn decimal_op_mathematics_type(
    mathematics_op: &Operator,
    left_decimal_type: &DataType,
    right_decimal_type: &DataType,
) -> Option<DataType> {
    use arrow::datatypes::DataType::*;
    match (left_decimal_type, right_decimal_type) {
        // The coercion rule from spark
        // https://github.com/apache/spark/blob/c20af535803a7250fef047c2bf0fe30be242369d/sql/catalyst/src/main/scala/org/apache/spark/sql/catalyst/analysis/DecimalPrecision.scala#L35
        (Decimal128(p1, s1), Decimal128(p2, s2)) => {
            match mathematics_op {
                Operator::Plus | Operator::Minus => {
                    // max(s1, s2)
                    let result_scale = *s1.max(s2);
                    // max(s1, s2) + max(p1-s1, p2-s2) + 1
                    let result_precision =
                        result_scale + (*p1 as i8 - *s1).max(*p2 as i8 - *s2) + 1;
                    Some(create_decimal_type(result_precision as u8, result_scale))
                }
                Operator::Multiply => {
                    // s1 + s2
                    let result_scale = *s1 + *s2;
                    // p1 + p2 + 1
                    let result_precision = *p1 + *p2 + 1;
                    Some(create_decimal_type(result_precision, result_scale))
                }
                Operator::Divide => {
                    // max(6, s1 + p2 + 1)
                    let result_scale = 6.max(*s1 + *p2 as i8 + 1);
                    // p1 - s1 + s2 + max(6, s1 + p2 + 1)
                    let result_precision = result_scale + *p1 as i8 - *s1 + *s2;
                    Some(create_decimal_type(result_precision as u8, result_scale))
                }
                Operator::Modulo => {
                    // max(s1, s2)
                    let result_scale = *s1.max(s2);
                    // min(p1-s1, p2-s2) + max(s1, s2)
                    let result_precision =
                        result_scale + (*p1 as i8 - *s1).min(*p2 as i8 - *s2);
                    Some(create_decimal_type(result_precision as u8, result_scale))
                }
                _ => None,
            }
        }
        (Dictionary(_, lhs_value_type), Dictionary(_, rhs_value_type)) => {
            decimal_op_mathematics_type(
                mathematics_op,
                lhs_value_type.as_ref(),
                rhs_value_type.as_ref(),
            )
        }
        (Dictionary(key_type, value_type), _) => {
            let value_type = decimal_op_mathematics_type(
                mathematics_op,
                value_type.as_ref(),
                right_decimal_type,
            );
            value_type
                .map(|value_type| Dictionary(key_type.clone(), Box::new(value_type)))
        }
        (_, Dictionary(_, value_type)) => decimal_op_mathematics_type(
            mathematics_op,
            left_decimal_type,
            value_type.as_ref(),
        ),
        _ => None,
    }
}

>>>>>>> 55930fbf
/// Determine if at least of one of lhs and rhs is numeric, and the other must be NULL or numeric
fn both_numeric_or_null_and_numeric(lhs_type: &DataType, rhs_type: &DataType) -> bool {
    use arrow::datatypes::DataType::*;
    match (lhs_type, rhs_type) {
        (_, Null) => is_numeric(lhs_type),
        (Null, _) => is_numeric(rhs_type),
        (Dictionary(_, lhs_value_type), Dictionary(_, rhs_value_type)) => {
            is_numeric(lhs_value_type) && is_numeric(rhs_value_type)
        }
        (Dictionary(_, value_type), _) => is_numeric(value_type) && is_numeric(rhs_type),
        (_, Dictionary(_, value_type)) => is_numeric(lhs_type) && is_numeric(value_type),
        _ => is_numeric(lhs_type) && is_numeric(rhs_type),
    }
}

/// Coercion rules for Dictionaries: the type that both lhs and rhs
/// can be casted to for the purpose of a computation.
///
/// Not all operators support dictionaries, if `preserve_dictionaries` is true
/// dictionaries will be preserved if possible
fn dictionary_coercion(
    lhs_type: &DataType,
    rhs_type: &DataType,
    preserve_dictionaries: bool,
) -> Option<DataType> {
    use arrow::datatypes::DataType::*;
    match (lhs_type, rhs_type) {
        (
            Dictionary(_lhs_index_type, lhs_value_type),
            Dictionary(_rhs_index_type, rhs_value_type),
        ) => comparison_coercion(lhs_value_type, rhs_value_type),
        (d @ Dictionary(_, value_type), other_type)
        | (other_type, d @ Dictionary(_, value_type))
            if preserve_dictionaries && value_type.as_ref() == other_type =>
        {
            Some(d.clone())
        }
        (Dictionary(_index_type, value_type), _) => {
            comparison_coercion(value_type, rhs_type)
        }
        (_, Dictionary(_index_type, value_type)) => {
            comparison_coercion(lhs_type, value_type)
        }
        _ => None,
    }
}

/// Coercion rules for string concat.
/// This is a union of string coercion rules and specified rules:
/// 1. At lease one side of lhs and rhs should be string type (Utf8 / LargeUtf8)
/// 2. Data type of the other side should be able to cast to string type
fn string_concat_coercion(lhs_type: &DataType, rhs_type: &DataType) -> Option<DataType> {
    use arrow::datatypes::DataType::*;
    string_coercion(lhs_type, rhs_type).or(match (lhs_type, rhs_type) {
        (Utf8, from_type) | (from_type, Utf8) => {
            string_concat_internal_coercion(from_type, &Utf8)
        }
        (LargeUtf8, from_type) | (from_type, LargeUtf8) => {
            string_concat_internal_coercion(from_type, &LargeUtf8)
        }
        // TODO: cast between array elements (#6558)
        (List(_), from_type) | (from_type, List(_)) => Some(from_type.to_owned()),
        _ => None,
    })
}

fn string_concat_internal_coercion(
    from_type: &DataType,
    to_type: &DataType,
) -> Option<DataType> {
    if can_cast_types(from_type, to_type) {
        Some(to_type.to_owned())
    } else {
        None
    }
}

/// Coercion rules for Strings: the type that both lhs and rhs can be
/// casted to for the purpose of a string computation
fn string_coercion(lhs_type: &DataType, rhs_type: &DataType) -> Option<DataType> {
    use arrow::datatypes::DataType::*;
    match (lhs_type, rhs_type) {
        (Utf8, Utf8) => Some(Utf8),
        (LargeUtf8, Utf8) => Some(LargeUtf8),
        (Utf8, LargeUtf8) => Some(LargeUtf8),
        (LargeUtf8, LargeUtf8) => Some(LargeUtf8),
        // TODO: cast between array elements (#6558)
        (List(_), List(_)) => Some(lhs_type.clone()),
        (List(_), _) => Some(lhs_type.clone()),
        (_, List(_)) => Some(rhs_type.clone()),
        _ => None,
    }
}

/// Coercion rules for Binaries: the type that both lhs and rhs can be
/// casted to for the purpose of a computation
fn binary_coercion(lhs_type: &DataType, rhs_type: &DataType) -> Option<DataType> {
    use arrow::datatypes::DataType::*;
    match (lhs_type, rhs_type) {
        (Binary | Utf8, Binary) | (Binary, Utf8) => Some(Binary),
        (LargeBinary | Binary | Utf8 | LargeUtf8, LargeBinary)
        | (LargeBinary, Binary | Utf8 | LargeUtf8) => Some(LargeBinary),
        _ => None,
    }
}

/// coercion rules for like operations.
/// This is a union of string coercion rules and dictionary coercion rules
pub fn like_coercion(lhs_type: &DataType, rhs_type: &DataType) -> Option<DataType> {
    string_coercion(lhs_type, rhs_type)
        .or_else(|| dictionary_coercion(lhs_type, rhs_type, false))
        .or_else(|| null_coercion(lhs_type, rhs_type))
}

/// coercion rules for regular expression comparison operations.
/// This is a union of string coercion rules and dictionary coercion rules
pub fn regex_coercion(lhs_type: &DataType, rhs_type: &DataType) -> Option<DataType> {
    string_coercion(lhs_type, rhs_type)
        .or_else(|| dictionary_coercion(lhs_type, rhs_type, false))
}

/// Checks if the TimeUnit associated with a Time32 or Time64 type is consistent,
/// as Time32 can only be used to Second and Millisecond accuracy, while Time64
/// is exclusively used to Microsecond and Nanosecond accuracy
fn is_time_with_valid_unit(datatype: DataType) -> bool {
    matches!(
        datatype,
        DataType::Time32(TimeUnit::Second)
            | DataType::Time32(TimeUnit::Millisecond)
            | DataType::Time64(TimeUnit::Microsecond)
            | DataType::Time64(TimeUnit::Nanosecond)
    )
}

/// Coercion rules for Temporal columns: the type that both lhs and rhs can be
/// casted to for the purpose of a date computation
/// For interval arithmetic, it doesn't handle datetime type +/- interval
fn temporal_coercion(lhs_type: &DataType, rhs_type: &DataType) -> Option<DataType> {
    use arrow::datatypes::DataType::*;
    use arrow::datatypes::IntervalUnit::*;
    use arrow::datatypes::TimeUnit::*;

    match (lhs_type, rhs_type) {
        // interval +/-
        (Interval(_), Interval(_)) => Some(Interval(MonthDayNano)),
        (Date64, Date32) | (Date32, Date64) => Some(Date64),
        (Timestamp(_, None), Date32) | (Date32, Timestamp(_, None)) => {
            Some(Timestamp(Nanosecond, None))
        }
        (Timestamp(_, _tz), Date32) | (Date32, Timestamp(_, _tz)) => {
            Some(Timestamp(Nanosecond, None))
        }
        (Timestamp(lhs_unit, lhs_tz), Timestamp(rhs_unit, rhs_tz)) => {
            let tz = match (lhs_tz, rhs_tz) {
                // can't cast across timezones
                (Some(lhs_tz), Some(rhs_tz)) => {
                    if lhs_tz != rhs_tz {
                        return None;
                    } else {
                        Some(lhs_tz.clone())
                    }
                }
                (Some(lhs_tz), None) => Some(lhs_tz.clone()),
                (None, Some(rhs_tz)) => Some(rhs_tz.clone()),
                (None, None) => None,
            };

            let unit = match (lhs_unit, rhs_unit) {
                (Second, Millisecond) => Second,
                (Second, Microsecond) => Second,
                (Second, Nanosecond) => Second,
                (Millisecond, Second) => Second,
                (Millisecond, Microsecond) => Millisecond,
                (Millisecond, Nanosecond) => Millisecond,
                (Microsecond, Second) => Second,
                (Microsecond, Millisecond) => Millisecond,
                (Microsecond, Nanosecond) => Microsecond,
                (Nanosecond, Second) => Second,
                (Nanosecond, Millisecond) => Millisecond,
                (Nanosecond, Microsecond) => Microsecond,
                (l, r) => {
                    assert_eq!(l, r);
                    l.clone()
                }
            };

            Some(Timestamp(unit, tz))
        }
        _ => None,
    }
}

/// coercion rules from NULL type. Since NULL can be casted to most of types in arrow,
/// either lhs or rhs is NULL, if NULL can be casted to type of the other side, the coercion is valid.
fn null_coercion(lhs_type: &DataType, rhs_type: &DataType) -> Option<DataType> {
    match (lhs_type, rhs_type) {
        (DataType::Null, other_type) | (other_type, DataType::Null) => {
            if can_cast_types(&DataType::Null, other_type) {
                Some(other_type.clone())
            } else {
                None
            }
        }
        _ => None,
    }
}

#[cfg(test)]
mod tests {
    use arrow::datatypes::DataType;

    use datafusion_common::Result;
    use datafusion_common::{assert_contains, DataFusionError};

    use crate::Operator;

    use super::*;

    #[test]
    fn test_coercion_error() -> Result<()> {
        let result_type =
            get_input_types(&DataType::Float32, &Operator::Plus, &DataType::Utf8);

        if let Err(DataFusionError::Plan(e)) = result_type {
            assert_eq!(
                e,
                "Cannot coerce arithmetic expression Float32 + Utf8 to valid types"
            );
            Ok(())
        } else {
            Err(DataFusionError::Internal(
                "Coercion should have returned an DataFusionError::Internal".to_string(),
            ))
        }
    }

    #[test]
    fn test_decimal_binary_comparison_coercion() -> Result<()> {
        let input_decimal = DataType::Decimal128(20, 3);
        let input_types = [
            DataType::Int8,
            DataType::Int16,
            DataType::Int32,
            DataType::Int64,
            DataType::Float32,
            DataType::Float64,
            DataType::Decimal128(38, 10),
            DataType::Decimal128(20, 8),
            DataType::Null,
        ];
        let result_types = [
            DataType::Decimal128(20, 3),
            DataType::Decimal128(20, 3),
            DataType::Decimal128(20, 3),
            DataType::Decimal128(23, 3),
            DataType::Decimal128(24, 7),
            DataType::Decimal128(32, 15),
            DataType::Decimal128(38, 10),
            DataType::Decimal128(25, 8),
            DataType::Decimal128(20, 3),
        ];
        let comparison_op_types = [
            Operator::NotEq,
            Operator::Eq,
            Operator::Gt,
            Operator::GtEq,
            Operator::Lt,
            Operator::LtEq,
        ];
        for (i, input_type) in input_types.iter().enumerate() {
            let expect_type = &result_types[i];
            for op in comparison_op_types {
                let (lhs, rhs) = get_input_types(&input_decimal, &op, input_type)?;
                assert_eq!(expect_type, &lhs);
                assert_eq!(expect_type, &rhs);
            }
        }
        // negative test
        let result_type =
            get_input_types(&input_decimal, &Operator::Eq, &DataType::Boolean);
        assert!(result_type.is_err());
        Ok(())
    }

    #[test]
    fn test_decimal_mathematics_op_type() {
        assert_eq!(
            coerce_numeric_type_to_decimal(&DataType::Int8).unwrap(),
            DataType::Decimal128(3, 0)
        );
        assert_eq!(
            coerce_numeric_type_to_decimal(&DataType::Int16).unwrap(),
            DataType::Decimal128(5, 0)
        );
        assert_eq!(
            coerce_numeric_type_to_decimal(&DataType::Int32).unwrap(),
            DataType::Decimal128(10, 0)
        );
        assert_eq!(
            coerce_numeric_type_to_decimal(&DataType::Int64).unwrap(),
            DataType::Decimal128(20, 0)
        );
        assert_eq!(
            coerce_numeric_type_to_decimal(&DataType::Float32).unwrap(),
            DataType::Decimal128(14, 7)
        );
        assert_eq!(
            coerce_numeric_type_to_decimal(&DataType::Float64).unwrap(),
            DataType::Decimal128(30, 15)
        );
    }

    #[test]
    fn test_dictionary_type_coercion() {
        use DataType::*;

        let lhs_type = Dictionary(Box::new(Int8), Box::new(Int32));
        let rhs_type = Dictionary(Box::new(Int8), Box::new(Int16));
        assert_eq!(dictionary_coercion(&lhs_type, &rhs_type, true), Some(Int32));
        assert_eq!(
            dictionary_coercion(&lhs_type, &rhs_type, false),
            Some(Int32)
        );

        // Since we can coerce values of Int16 to Utf8 can support this
        let lhs_type = Dictionary(Box::new(Int8), Box::new(Utf8));
        let rhs_type = Dictionary(Box::new(Int8), Box::new(Int16));
        assert_eq!(dictionary_coercion(&lhs_type, &rhs_type, true), Some(Utf8));

        // Since we can coerce values of Utf8 to Binary can support this
        let lhs_type = Dictionary(Box::new(Int8), Box::new(Utf8));
        let rhs_type = Dictionary(Box::new(Int8), Box::new(Binary));
        assert_eq!(
            dictionary_coercion(&lhs_type, &rhs_type, true),
            Some(Binary)
        );

        let lhs_type = Dictionary(Box::new(Int8), Box::new(Utf8));
        let rhs_type = Utf8;
        assert_eq!(dictionary_coercion(&lhs_type, &rhs_type, false), Some(Utf8));
        assert_eq!(
            dictionary_coercion(&lhs_type, &rhs_type, true),
            Some(lhs_type.clone())
        );

        let lhs_type = Utf8;
        let rhs_type = Dictionary(Box::new(Int8), Box::new(Utf8));
        assert_eq!(dictionary_coercion(&lhs_type, &rhs_type, false), Some(Utf8));
        assert_eq!(
            dictionary_coercion(&lhs_type, &rhs_type, true),
            Some(rhs_type.clone())
        );
    }

    macro_rules! test_coercion_binary_rule {
        ($A_TYPE:expr, $B_TYPE:expr, $OP:expr, $C_TYPE:expr) => {{
            let (lhs, rhs) = get_input_types(&$A_TYPE, &$OP, &$B_TYPE)?;
            assert_eq!(lhs, $C_TYPE);
            assert_eq!(rhs, $C_TYPE);
        }};
    }

    #[test]
    fn test_date_timestamp_arithmetic_error() -> Result<()> {
        let (lhs, rhs) = get_input_types(
            &DataType::Timestamp(TimeUnit::Nanosecond, None),
            &Operator::Minus,
            &DataType::Timestamp(TimeUnit::Millisecond, None),
        )?;
        assert_eq!(lhs.to_string(), "Timestamp(Millisecond, None)");
        assert_eq!(rhs.to_string(), "Timestamp(Millisecond, None)");

        let err = get_input_types(&DataType::Date32, &Operator::Plus, &DataType::Date64)
            .unwrap_err()
            .to_string();

        assert_contains!(
            &err,
            "Cannot get result type for temporal operation Date64 + Date64"
        );

        Ok(())
    }

    #[test]
    fn test_type_coercion() -> Result<()> {
        // test like coercion rule
        let result = like_coercion(&DataType::Utf8, &DataType::Utf8);
        assert_eq!(result, Some(DataType::Utf8));

        test_coercion_binary_rule!(
            DataType::Utf8,
            DataType::Date32,
            Operator::Eq,
            DataType::Date32
        );
        test_coercion_binary_rule!(
            DataType::Utf8,
            DataType::Date64,
            Operator::Lt,
            DataType::Date64
        );
        test_coercion_binary_rule!(
            DataType::Utf8,
            DataType::Time32(TimeUnit::Second),
            Operator::Eq,
            DataType::Time32(TimeUnit::Second)
        );
        test_coercion_binary_rule!(
            DataType::Utf8,
            DataType::Time32(TimeUnit::Millisecond),
            Operator::Eq,
            DataType::Time32(TimeUnit::Millisecond)
        );
        test_coercion_binary_rule!(
            DataType::Utf8,
            DataType::Time64(TimeUnit::Microsecond),
            Operator::Eq,
            DataType::Time64(TimeUnit::Microsecond)
        );
        test_coercion_binary_rule!(
            DataType::Utf8,
            DataType::Time64(TimeUnit::Nanosecond),
            Operator::Eq,
            DataType::Time64(TimeUnit::Nanosecond)
        );
        test_coercion_binary_rule!(
            DataType::Utf8,
            DataType::Timestamp(TimeUnit::Second, None),
            Operator::Lt,
            DataType::Timestamp(TimeUnit::Nanosecond, None)
        );
        test_coercion_binary_rule!(
            DataType::Utf8,
            DataType::Timestamp(TimeUnit::Millisecond, None),
            Operator::Lt,
            DataType::Timestamp(TimeUnit::Nanosecond, None)
        );
        test_coercion_binary_rule!(
            DataType::Utf8,
            DataType::Timestamp(TimeUnit::Microsecond, None),
            Operator::Lt,
            DataType::Timestamp(TimeUnit::Nanosecond, None)
        );
        test_coercion_binary_rule!(
            DataType::Utf8,
            DataType::Timestamp(TimeUnit::Nanosecond, None),
            Operator::Lt,
            DataType::Timestamp(TimeUnit::Nanosecond, None)
        );
        test_coercion_binary_rule!(
            DataType::Utf8,
            DataType::Utf8,
            Operator::RegexMatch,
            DataType::Utf8
        );
        test_coercion_binary_rule!(
            DataType::Utf8,
            DataType::Utf8,
            Operator::RegexNotMatch,
            DataType::Utf8
        );
        test_coercion_binary_rule!(
            DataType::Utf8,
            DataType::Utf8,
            Operator::RegexNotIMatch,
            DataType::Utf8
        );
        test_coercion_binary_rule!(
            DataType::Dictionary(DataType::Int32.into(), DataType::Utf8.into()),
            DataType::Utf8,
            Operator::RegexMatch,
            DataType::Utf8
        );
        test_coercion_binary_rule!(
            DataType::Dictionary(DataType::Int32.into(), DataType::Utf8.into()),
            DataType::Utf8,
            Operator::RegexIMatch,
            DataType::Utf8
        );
        test_coercion_binary_rule!(
            DataType::Dictionary(DataType::Int32.into(), DataType::Utf8.into()),
            DataType::Utf8,
            Operator::RegexNotMatch,
            DataType::Utf8
        );
        test_coercion_binary_rule!(
            DataType::Dictionary(DataType::Int32.into(), DataType::Utf8.into()),
            DataType::Utf8,
            Operator::RegexNotIMatch,
            DataType::Utf8
        );
        test_coercion_binary_rule!(
            DataType::Int16,
            DataType::Int64,
            Operator::BitwiseAnd,
            DataType::Int64
        );
        test_coercion_binary_rule!(
            DataType::UInt64,
            DataType::UInt64,
            Operator::BitwiseAnd,
            DataType::UInt64
        );
        test_coercion_binary_rule!(
            DataType::Int8,
            DataType::UInt32,
            Operator::BitwiseAnd,
            DataType::Int64
        );
        test_coercion_binary_rule!(
            DataType::UInt32,
            DataType::Int32,
            Operator::BitwiseAnd,
            DataType::Int64
        );
        test_coercion_binary_rule!(
            DataType::UInt16,
            DataType::Int16,
            Operator::BitwiseAnd,
            DataType::Int32
        );
        test_coercion_binary_rule!(
            DataType::UInt32,
            DataType::UInt32,
            Operator::BitwiseAnd,
            DataType::UInt32
        );
        test_coercion_binary_rule!(
            DataType::UInt16,
            DataType::UInt32,
            Operator::BitwiseAnd,
            DataType::UInt32
        );
        Ok(())
    }

    #[test]
    fn test_type_coercion_arithmetic() -> Result<()> {
        // integer
        test_coercion_binary_rule!(
            DataType::Int32,
            DataType::UInt32,
            Operator::Plus,
            DataType::Int32
        );
        test_coercion_binary_rule!(
            DataType::Int32,
            DataType::UInt16,
            Operator::Minus,
            DataType::Int32
        );
        test_coercion_binary_rule!(
            DataType::Int8,
            DataType::Int64,
            Operator::Multiply,
            DataType::Int64
        );
        // float
        test_coercion_binary_rule!(
            DataType::Float32,
            DataType::Int32,
            Operator::Plus,
            DataType::Float32
        );
        test_coercion_binary_rule!(
            DataType::Float32,
            DataType::Float64,
            Operator::Multiply,
            DataType::Float64
        );
        // TODO add other data type
        Ok(())
    }

    fn test_math_decimal_coercion_rule(
        lhs_type: DataType,
        rhs_type: DataType,
        expected_lhs_type: DataType,
        expected_rhs_type: DataType,
    ) {
        // The coerced types for lhs and rhs, if any of them is not decimal
        let (lhs_type, rhs_type) = math_decimal_coercion(&lhs_type, &rhs_type).unwrap();
        assert_eq!(lhs_type, expected_lhs_type);
        assert_eq!(rhs_type, expected_rhs_type);
    }

    #[test]
    fn test_coercion_arithmetic_decimal() -> Result<()> {
        test_math_decimal_coercion_rule(
            DataType::Decimal128(10, 2),
            DataType::Decimal128(10, 2),
            DataType::Decimal128(10, 2),
            DataType::Decimal128(10, 2),
        );

        test_math_decimal_coercion_rule(
            DataType::Int32,
            DataType::Decimal128(10, 2),
            DataType::Decimal128(10, 0),
            DataType::Decimal128(10, 2),
        );

        test_math_decimal_coercion_rule(
            DataType::Int32,
            DataType::Decimal128(10, 2),
            DataType::Decimal128(10, 0),
            DataType::Decimal128(10, 2),
        );

        test_math_decimal_coercion_rule(
            DataType::Int32,
            DataType::Decimal128(10, 2),
            DataType::Decimal128(10, 0),
            DataType::Decimal128(10, 2),
        );

        test_math_decimal_coercion_rule(
            DataType::Int32,
            DataType::Decimal128(10, 2),
            DataType::Decimal128(10, 0),
            DataType::Decimal128(10, 2),
        );

        test_math_decimal_coercion_rule(
            DataType::Int32,
            DataType::Decimal128(10, 2),
            DataType::Decimal128(10, 0),
            DataType::Decimal128(10, 2),
        );

        Ok(())
    }

    #[test]
    fn test_type_coercion_compare() -> Result<()> {
        // boolean
        test_coercion_binary_rule!(
            DataType::Boolean,
            DataType::Boolean,
            Operator::Eq,
            DataType::Boolean
        );
        // float
        test_coercion_binary_rule!(
            DataType::Float32,
            DataType::Int64,
            Operator::Eq,
            DataType::Float32
        );
        test_coercion_binary_rule!(
            DataType::Float32,
            DataType::Float64,
            Operator::GtEq,
            DataType::Float64
        );
        // signed integer
        test_coercion_binary_rule!(
            DataType::Int8,
            DataType::Int32,
            Operator::LtEq,
            DataType::Int32
        );
        test_coercion_binary_rule!(
            DataType::Int64,
            DataType::Int32,
            Operator::LtEq,
            DataType::Int64
        );
        // unsigned integer
        test_coercion_binary_rule!(
            DataType::UInt32,
            DataType::UInt8,
            Operator::Gt,
            DataType::UInt32
        );
        // numeric/decimal
        test_coercion_binary_rule!(
            DataType::Int64,
            DataType::Decimal128(10, 0),
            Operator::Eq,
            DataType::Decimal128(20, 0)
        );
        test_coercion_binary_rule!(
            DataType::Int64,
            DataType::Decimal128(10, 2),
            Operator::Lt,
            DataType::Decimal128(22, 2)
        );
        test_coercion_binary_rule!(
            DataType::Float64,
            DataType::Decimal128(10, 3),
            Operator::Gt,
            DataType::Decimal128(30, 15)
        );
        test_coercion_binary_rule!(
            DataType::Int64,
            DataType::Decimal128(10, 0),
            Operator::Eq,
            DataType::Decimal128(20, 0)
        );
        test_coercion_binary_rule!(
            DataType::Decimal128(14, 2),
            DataType::Decimal128(10, 3),
            Operator::GtEq,
            DataType::Decimal128(15, 3)
        );

        // Binary
        test_coercion_binary_rule!(
            DataType::Binary,
            DataType::Binary,
            Operator::Eq,
            DataType::Binary
        );
        test_coercion_binary_rule!(
            DataType::Utf8,
            DataType::Binary,
            Operator::Eq,
            DataType::Binary
        );
        test_coercion_binary_rule!(
            DataType::Binary,
            DataType::Utf8,
            Operator::Eq,
            DataType::Binary
        );

        // LargeBinary
        test_coercion_binary_rule!(
            DataType::LargeBinary,
            DataType::LargeBinary,
            Operator::Eq,
            DataType::LargeBinary
        );
        test_coercion_binary_rule!(
            DataType::Binary,
            DataType::LargeBinary,
            Operator::Eq,
            DataType::LargeBinary
        );
        test_coercion_binary_rule!(
            DataType::LargeBinary,
            DataType::Binary,
            Operator::Eq,
            DataType::LargeBinary
        );
        test_coercion_binary_rule!(
            DataType::Utf8,
            DataType::LargeBinary,
            Operator::Eq,
            DataType::LargeBinary
        );
        test_coercion_binary_rule!(
            DataType::LargeBinary,
            DataType::Utf8,
            Operator::Eq,
            DataType::LargeBinary
        );
        test_coercion_binary_rule!(
            DataType::LargeUtf8,
            DataType::LargeBinary,
            Operator::Eq,
            DataType::LargeBinary
        );
        test_coercion_binary_rule!(
            DataType::LargeBinary,
            DataType::LargeUtf8,
            Operator::Eq,
            DataType::LargeBinary
        );

        // TODO add other data type
        Ok(())
    }

    #[test]
    fn test_type_coercion_logical_op() -> Result<()> {
        test_coercion_binary_rule!(
            DataType::Boolean,
            DataType::Boolean,
            Operator::And,
            DataType::Boolean
        );

        test_coercion_binary_rule!(
            DataType::Boolean,
            DataType::Boolean,
            Operator::Or,
            DataType::Boolean
        );
        test_coercion_binary_rule!(
            DataType::Boolean,
            DataType::Null,
            Operator::And,
            DataType::Boolean
        );
        test_coercion_binary_rule!(
            DataType::Boolean,
            DataType::Null,
            Operator::Or,
            DataType::Boolean
        );
        test_coercion_binary_rule!(
            DataType::Null,
            DataType::Null,
            Operator::Or,
            DataType::Boolean
        );
        test_coercion_binary_rule!(
            DataType::Null,
            DataType::Null,
            Operator::And,
            DataType::Boolean
        );
        test_coercion_binary_rule!(
            DataType::Null,
            DataType::Boolean,
            Operator::And,
            DataType::Boolean
        );
        test_coercion_binary_rule!(
            DataType::Null,
            DataType::Boolean,
            Operator::Or,
            DataType::Boolean
        );
        Ok(())
    }
}<|MERGE_RESOLUTION|>--- conflicted
+++ resolved
@@ -120,7 +120,6 @@
         Operator::Multiply |
         Operator::Divide|
         Operator::Modulo =>  {
-<<<<<<< HEAD
             let get_result = |lhs, rhs| {
                 use arrow::compute::kernels::numeric::*;
                 let l = new_empty_array(lhs);
@@ -138,10 +137,6 @@
             };
 
             if let Ok(ret) = get_result(lhs, rhs) {
-=======
-            // TODO: this logic would be easier to follow if the functions were inlined
-            if let Some(ret) = mathematics_temporal_result_type(lhs, rhs, op) {
->>>>>>> 55930fbf
                 // Temporal arithmetic, e.g. Date32 + Interval
                 Ok(Signature{
                     lhs: lhs.clone(),
@@ -151,11 +146,7 @@
             } else if let Some(coerced) = temporal_coercion(lhs, rhs) {
                 // Temporal arithmetic by first coercing to a common time representation
                 // e.g. Date32 - Timestamp
-<<<<<<< HEAD
                 let ret = get_result(&coerced, &coerced).map_err(|e| {
-=======
-                let ret = mathematics_temporal_result_type(&coerced, &coerced, op).ok_or_else(|| {
->>>>>>> 55930fbf
                     DataFusionError::Plan(format!(
                         "Cannot get result type for temporal operation {coerced} {op} {coerced}: {e}"
                     ))
@@ -189,49 +180,6 @@
     }
 }
 
-<<<<<<< HEAD
-=======
-/// Returns the result type of applying mathematics operations such as
-/// `+` to arguments of `lhs_type` and `rhs_type`.
-fn mathematics_temporal_result_type(
-    lhs_type: &DataType,
-    rhs_type: &DataType,
-    op: &Operator,
-) -> Option<DataType> {
-    use arrow::datatypes::DataType::*;
-    use arrow::datatypes::IntervalUnit::*;
-    use arrow::datatypes::TimeUnit::*;
-
-    match (lhs_type, rhs_type) {
-        // datetime +/- interval
-        (Timestamp(_, _) | Date32 | Date64, Interval(_)) => Some(lhs_type.clone()),
-        (Interval(_), Timestamp(_, _) | Date32 | Date64) => {
-            if matches!(op, Operator::Plus) {
-                Some(rhs_type.clone())
-            } else {
-                None
-            }
-        }
-        // interval +/-
-        (Interval(l), Interval(h)) if l == h => Some(lhs_type.clone()),
-        (Interval(_), Interval(_)) => Some(Interval(MonthDayNano)),
-        // timestamp - timestamp
-        (Timestamp(Second, _), Timestamp(Second, _))
-        | (Timestamp(Millisecond, _), Timestamp(Millisecond, _)) => {
-            Some(Interval(DayTime))
-        }
-        (Timestamp(Microsecond, _), Timestamp(Microsecond, _))
-        | (Timestamp(Nanosecond, _), Timestamp(Nanosecond, _)) => {
-            Some(Interval(MonthDayNano))
-        }
-        // date - date
-        (Date32, Date32) => Some(Interval(DayTime)),
-        (Date64, Date64) => Some(Interval(MonthDayNano)),
-        _ => None,
-    }
-}
-
->>>>>>> 55930fbf
 /// returns the resulting type of a binary expression evaluating the `op` with the left and right hand types
 pub fn get_result_type(
     lhs: &DataType,
@@ -596,8 +544,6 @@
     )
 }
 
-<<<<<<< HEAD
-=======
 fn create_decimal256_type(precision: u8, scale: i8) -> DataType {
     DataType::Decimal256(
         DECIMAL256_MAX_PRECISION.min(precision),
@@ -605,108 +551,6 @@
     )
 }
 
-/// Returns the coerced type of applying mathematics operations on decimal types.
-/// Two sides of the mathematics operation will be coerced to the same type. Note
-/// that we don't coerce the decimal operands in analysis phase, but do it in the
-/// execution phase because this is not idempotent.
-pub fn coercion_decimal_mathematics_type(
-    mathematics_op: &Operator,
-    left_decimal_type: &DataType,
-    right_decimal_type: &DataType,
-) -> Option<DataType> {
-    // TODO: Move this logic into kernel implementations
-    use arrow::datatypes::DataType::*;
-    match (left_decimal_type, right_decimal_type) {
-        // The promotion rule from spark
-        // https://github.com/apache/spark/blob/c20af535803a7250fef047c2bf0fe30be242369d/sql/catalyst/src/main/scala/org/apache/spark/sql/catalyst/analysis/DecimalPrecision.scala#L35
-        (Decimal128(_, _), Decimal128(_, _)) => match mathematics_op {
-            Operator::Plus | Operator::Minus => decimal_op_mathematics_type(
-                mathematics_op,
-                left_decimal_type,
-                right_decimal_type,
-            ),
-            Operator::Divide | Operator::Modulo => {
-                get_wider_decimal_type(left_decimal_type, right_decimal_type)
-            }
-            _ => None,
-        },
-        _ => None,
-    }
-}
-
-/// Returns the output type of applying mathematics operations on two decimal types.
-/// The rule is from spark. Note that this is different to the coerced type applied
-/// to two sides of the arithmetic operation.
-pub fn decimal_op_mathematics_type(
-    mathematics_op: &Operator,
-    left_decimal_type: &DataType,
-    right_decimal_type: &DataType,
-) -> Option<DataType> {
-    use arrow::datatypes::DataType::*;
-    match (left_decimal_type, right_decimal_type) {
-        // The coercion rule from spark
-        // https://github.com/apache/spark/blob/c20af535803a7250fef047c2bf0fe30be242369d/sql/catalyst/src/main/scala/org/apache/spark/sql/catalyst/analysis/DecimalPrecision.scala#L35
-        (Decimal128(p1, s1), Decimal128(p2, s2)) => {
-            match mathematics_op {
-                Operator::Plus | Operator::Minus => {
-                    // max(s1, s2)
-                    let result_scale = *s1.max(s2);
-                    // max(s1, s2) + max(p1-s1, p2-s2) + 1
-                    let result_precision =
-                        result_scale + (*p1 as i8 - *s1).max(*p2 as i8 - *s2) + 1;
-                    Some(create_decimal_type(result_precision as u8, result_scale))
-                }
-                Operator::Multiply => {
-                    // s1 + s2
-                    let result_scale = *s1 + *s2;
-                    // p1 + p2 + 1
-                    let result_precision = *p1 + *p2 + 1;
-                    Some(create_decimal_type(result_precision, result_scale))
-                }
-                Operator::Divide => {
-                    // max(6, s1 + p2 + 1)
-                    let result_scale = 6.max(*s1 + *p2 as i8 + 1);
-                    // p1 - s1 + s2 + max(6, s1 + p2 + 1)
-                    let result_precision = result_scale + *p1 as i8 - *s1 + *s2;
-                    Some(create_decimal_type(result_precision as u8, result_scale))
-                }
-                Operator::Modulo => {
-                    // max(s1, s2)
-                    let result_scale = *s1.max(s2);
-                    // min(p1-s1, p2-s2) + max(s1, s2)
-                    let result_precision =
-                        result_scale + (*p1 as i8 - *s1).min(*p2 as i8 - *s2);
-                    Some(create_decimal_type(result_precision as u8, result_scale))
-                }
-                _ => None,
-            }
-        }
-        (Dictionary(_, lhs_value_type), Dictionary(_, rhs_value_type)) => {
-            decimal_op_mathematics_type(
-                mathematics_op,
-                lhs_value_type.as_ref(),
-                rhs_value_type.as_ref(),
-            )
-        }
-        (Dictionary(key_type, value_type), _) => {
-            let value_type = decimal_op_mathematics_type(
-                mathematics_op,
-                value_type.as_ref(),
-                right_decimal_type,
-            );
-            value_type
-                .map(|value_type| Dictionary(key_type.clone(), Box::new(value_type)))
-        }
-        (_, Dictionary(_, value_type)) => decimal_op_mathematics_type(
-            mathematics_op,
-            left_decimal_type,
-            value_type.as_ref(),
-        ),
-        _ => None,
-    }
-}
-
->>>>>>> 55930fbf
 /// Determine if at least of one of lhs and rhs is numeric, and the other must be NULL or numeric
 fn both_numeric_or_null_and_numeric(lhs_type: &DataType, rhs_type: &DataType) -> bool {
     use arrow::datatypes::DataType::*;
