--- conflicted
+++ resolved
@@ -577,11 +577,7 @@
 #[cfg(test)]
 mod tests {
     use super::*;
-<<<<<<< HEAD
     use crate::datasource::file_format::file_type::FileType;
-=======
-    use crate::datasource::physical_plan::chunked_store::ChunkedStore;
->>>>>>> ea9144e6
     use crate::prelude::*;
     use crate::test::{partitioned_csv_config, partitioned_file_groups};
     use crate::{scalar::ScalarValue, test_util::aggr_test_schema};
