--- conflicted
+++ resolved
@@ -329,11 +329,8 @@
     use crate::prelude::*;
     use crate::test::partitioned_file_groups;
     use datafusion_common::cast::{as_int32_array, as_int64_array, as_string_array};
-<<<<<<< HEAD
+    use datafusion_common::FileType;
     use object_store::chunked::ChunkedStore;
-=======
-    use datafusion_common::FileType;
->>>>>>> ea9144e6
     use rstest::*;
     use std::fs;
     use std::path::Path;
