--- conflicted
+++ resolved
@@ -1391,11 +1391,7 @@
         )
         .await?;
 
-<<<<<<< HEAD
-        ctx.register_table("t1", ctx.table("test")?.into_view())?;
-=======
-        ctx.register_table("t1", Arc::new(ctx.table("test").await?))?;
->>>>>>> 4bea81b5
+        ctx.register_table("t1", ctx.table("test").await?.into_view())?;
 
         let df = ctx
             .table("t1")
