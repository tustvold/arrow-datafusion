--- conflicted
+++ resolved
@@ -18,11 +18,6 @@
 use datafusion::config::ConfigOptions;
 
 fn main() {
-<<<<<<< HEAD
     let docs = ConfigOptions::generate_config_markdown();
-    println!("{}", docs);
-=======
-    let docs = BuiltInConfigs::generate_config_markdown();
     println!("{docs}");
->>>>>>> ac876dbc
 }