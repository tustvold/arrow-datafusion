--- conflicted
+++ resolved
@@ -246,458 +246,6 @@
     }
 }
 
-<<<<<<< HEAD
-struct MergingStreams {
-    /// The sorted input streams to merge together
-    streams: Vec<Fuse<SendableRecordBatchStream>>,
-    /// number of streams
-    num_streams: usize,
-}
-
-impl std::fmt::Debug for MergingStreams {
-    fn fmt(&self, f: &mut std::fmt::Formatter<'_>) -> std::fmt::Result {
-        f.debug_struct("MergingStreams")
-            .field("num_streams", &self.num_streams)
-            .finish()
-    }
-}
-
-impl MergingStreams {
-    fn new(input_streams: Vec<Fuse<SendableRecordBatchStream>>) -> Self {
-        Self {
-            num_streams: input_streams.len(),
-            streams: input_streams,
-        }
-    }
-
-    fn num_streams(&self) -> usize {
-        self.num_streams
-    }
-}
-
-#[derive(Debug)]
-pub(crate) struct SortPreservingMergeStream {
-    /// The schema of the RecordBatches yielded by this stream
-    schema: SchemaRef,
-
-    /// The sorted input streams to merge together
-    streams: MergingStreams,
-
-    /// For each input stream maintain a dequeue of RecordBatches
-    ///
-    /// Exhausted batches will be popped off the front once all
-    /// their rows have been yielded to the output
-    batches: Vec<VecDeque<RecordBatch>>,
-
-    /// The accumulated row indexes for the next record batch
-    in_progress: Vec<RowIndex>,
-
-    /// The physical expressions to sort by
-    column_expressions: Vec<Arc<dyn PhysicalExpr>>,
-
-    /// used to record execution metrics
-    tracking_metrics: MemTrackingMetrics,
-
-    /// If the stream has encountered an error
-    aborted: bool,
-
-    /// An id to uniquely identify the input stream batch
-    next_batch_id: usize,
-
-    /// Vector that holds all [`SortKeyCursor`]s
-    cursors: Vec<Option<SortKeyCursor>>,
-
-    /// A loser tree that always produces the minimum cursor
-    ///
-    /// Node 0 stores the top winner, Nodes 1..num_streams store
-    /// the loser nodes
-    ///
-    /// This implements a "Tournament Tree" (aka Loser Tree) to keep
-    /// track of the current smallest element at the top. When the top
-    /// record is taken, the tree structure is not modified, and only
-    /// the path from bottom to top is visited, keeping the number of
-    /// comparisons close to the theoretical limit of `log(S)`.
-    ///
-    /// reference: <https://en.wikipedia.org/wiki/K-way_merge_algorithm#Tournament_Tree>
-    loser_tree: Vec<usize>,
-
-    /// If the most recently yielded overall winner has been replaced
-    /// within the loser tree. A value of `false` indicates that the
-    /// overall winner has been yielded but the loser tree has not
-    /// been updated
-    loser_tree_adjusted: bool,
-
-    /// target batch size
-    batch_size: usize,
-
-    /// row converter
-    row_converter: RowConverter,
-}
-
-impl SortPreservingMergeStream {
-    pub(crate) fn new_from_streams(
-        streams: Vec<SortedStream>,
-        schema: SchemaRef,
-        expressions: &[PhysicalSortExpr],
-        mut tracking_metrics: MemTrackingMetrics,
-        batch_size: usize,
-    ) -> Result<Self> {
-        let stream_count = streams.len();
-        let batches = (0..stream_count).map(|_| VecDeque::new()).collect();
-        tracking_metrics.init_mem_used(streams.iter().map(|s| s.mem_used).sum());
-        let wrappers = streams.into_iter().map(|s| s.stream.fuse()).collect();
-
-        let sort_fields = expressions
-            .iter()
-            .map(|expr| {
-                let data_type = expr.expr.data_type(&schema)?;
-                Ok(SortField::new_with_options(data_type, expr.options))
-            })
-            .collect::<Result<Vec<_>>>()?;
-        let row_converter = RowConverter::new(sort_fields)?;
-
-        Ok(Self {
-            schema,
-            batches,
-            streams: MergingStreams::new(wrappers),
-            column_expressions: expressions.iter().map(|x| x.expr.clone()).collect(),
-            tracking_metrics,
-            aborted: false,
-            in_progress: vec![],
-            next_batch_id: 0,
-            cursors: (0..stream_count).map(|_| None).collect(),
-            loser_tree: Vec::with_capacity(stream_count),
-            loser_tree_adjusted: false,
-            batch_size,
-            row_converter,
-        })
-    }
-
-    /// If the stream at the given index is not exhausted, and the last cursor for the
-    /// stream is finished, poll the stream for the next RecordBatch and create a new
-    /// cursor for the stream from the returned result
-    fn maybe_poll_stream(
-        &mut self,
-        cx: &mut Context<'_>,
-        idx: usize,
-    ) -> Poll<Result<()>> {
-        if self.cursors[idx]
-            .as_ref()
-            .map(|cursor| !cursor.is_finished())
-            .unwrap_or(false)
-        {
-            // Cursor is not finished - don't need a new RecordBatch yet
-            return Poll::Ready(Ok(()));
-        }
-        let mut empty_batch = false;
-        {
-            let stream = &mut self.streams.streams[idx];
-            if stream.is_terminated() {
-                return Poll::Ready(Ok(()));
-            }
-
-            // Fetch a new input record and create a cursor from it
-            match futures::ready!(stream.poll_next_unpin(cx)) {
-                None => return Poll::Ready(Ok(())),
-                Some(Err(e)) => {
-                    return Poll::Ready(Err(e));
-                }
-                Some(Ok(batch)) => {
-                    if batch.num_rows() > 0 {
-                        let cols = self
-                            .column_expressions
-                            .iter()
-                            .map(|expr| {
-                                Ok(expr.evaluate(&batch)?.into_array(batch.num_rows()))
-                            })
-                            .collect::<Result<Vec<_>>>()?;
-
-                        let rows = match self.row_converter.convert_columns(&cols) {
-                            Ok(rows) => rows,
-                            Err(e) => {
-                                return Poll::Ready(Err(DataFusionError::ArrowError(e)));
-                            }
-                        };
-
-                        self.cursors[idx] = Some(SortKeyCursor::new(
-                            idx,
-                            self.next_batch_id, // assign this batch an ID
-                            rows,
-                        ));
-                        self.next_batch_id += 1;
-                        self.batches[idx].push_back(batch)
-                    } else {
-                        empty_batch = true;
-                    }
-                }
-            }
-        }
-
-        if empty_batch {
-            self.maybe_poll_stream(cx, idx)
-        } else {
-            Poll::Ready(Ok(()))
-        }
-    }
-
-    /// Drains the in_progress row indexes, and builds a new RecordBatch from them
-    ///
-    /// Will then drop any batches for which all rows have been yielded to the output
-    fn build_record_batch(&mut self) -> Result<RecordBatch> {
-        // Mapping from stream index to the index of the first buffer from that stream
-        let mut buffer_idx = 0;
-        let mut stream_to_buffer_idx = Vec::with_capacity(self.batches.len());
-
-        for batches in &self.batches {
-            stream_to_buffer_idx.push(buffer_idx);
-            buffer_idx += batches.len();
-        }
-
-        let columns = self
-            .schema
-            .fields()
-            .iter()
-            .enumerate()
-            .map(|(column_idx, field)| {
-                let arrays: Vec<_> = self
-                    .batches
-                    .iter()
-                    .flat_map(|batch| {
-                        batch.iter().map(|batch| batch.column(column_idx).to_data())
-                    })
-                    .collect();
-                let arrays = arrays.iter().collect();
-
-                let mut array_data = MutableArrayData::new(
-                    arrays,
-                    field.is_nullable(),
-                    self.in_progress.len(),
-                );
-
-                if self.in_progress.is_empty() {
-                    return make_arrow_array(array_data.freeze());
-                }
-
-                let first = &self.in_progress[0];
-                let mut buffer_idx =
-                    stream_to_buffer_idx[first.stream_idx] + first.batch_idx;
-                let mut start_row_idx = first.row_idx;
-                let mut end_row_idx = start_row_idx + 1;
-
-                for row_index in self.in_progress.iter().skip(1) {
-                    let next_buffer_idx =
-                        stream_to_buffer_idx[row_index.stream_idx] + row_index.batch_idx;
-
-                    if next_buffer_idx == buffer_idx && row_index.row_idx == end_row_idx {
-                        // subsequent row in same batch
-                        end_row_idx += 1;
-                        continue;
-                    }
-
-                    // emit current batch of rows for current buffer
-                    array_data.extend(buffer_idx, start_row_idx, end_row_idx);
-
-                    // start new batch of rows
-                    buffer_idx = next_buffer_idx;
-                    start_row_idx = row_index.row_idx;
-                    end_row_idx = start_row_idx + 1;
-                }
-
-                // emit final batch of rows
-                array_data.extend(buffer_idx, start_row_idx, end_row_idx);
-                make_arrow_array(array_data.freeze())
-            })
-            .collect();
-
-        self.in_progress.clear();
-
-        // New cursors are only created once the previous cursor for the stream
-        // is finished. This means all remaining rows from all but the last batch
-        // for each stream have been yielded to the newly created record batch
-        //
-        // Additionally as `in_progress` has been drained, there are no longer
-        // any RowIndex's reliant on the batch indexes
-        //
-        // We can therefore drop all but the last batch for each stream
-        for batches in &mut self.batches {
-            if batches.len() > 1 {
-                // Drain all but the last batch
-                batches.drain(0..(batches.len() - 1));
-            }
-        }
-
-        RecordBatch::try_new(self.schema.clone(), columns).map_err(Into::into)
-    }
-}
-
-impl Stream for SortPreservingMergeStream {
-    type Item = Result<RecordBatch>;
-
-    fn poll_next(
-        mut self: Pin<&mut Self>,
-        cx: &mut Context<'_>,
-    ) -> Poll<Option<Self::Item>> {
-        let poll = self.poll_next_inner(cx);
-        self.tracking_metrics.record_poll(poll)
-    }
-}
-
-impl SortPreservingMergeStream {
-    #[inline]
-    fn poll_next_inner(
-        self: &mut Pin<&mut Self>,
-        cx: &mut Context<'_>,
-    ) -> Poll<Option<Result<RecordBatch>>> {
-        if self.aborted {
-            return Poll::Ready(None);
-        }
-        // try to initialize the loser tree
-        if let Err(e) = ready!(self.init_loser_tree(cx)) {
-            return Poll::Ready(Some(Err(e)));
-        }
-
-        // NB timer records time taken on drop, so there are no
-        // calls to `timer.done()` below.
-        let elapsed_compute = self.tracking_metrics.elapsed_compute().clone();
-        let _timer = elapsed_compute.timer();
-
-        loop {
-            // Adjust the loser tree if necessary, returning control if needed
-            if let Err(e) = ready!(self.update_loser_tree(cx)) {
-                return Poll::Ready(Some(Err(e)));
-            }
-
-            let min_cursor_idx = self.loser_tree[0];
-            let next = self.cursors[min_cursor_idx]
-                .as_mut()
-                .filter(|cursor| !cursor.is_finished())
-                .map(|cursor| (cursor.stream_idx(), cursor.advance()));
-
-            if let Some((stream_idx, row_idx)) = next {
-                self.loser_tree_adjusted = false;
-                let batch_idx = self.batches[stream_idx].len() - 1;
-                self.in_progress.push(RowIndex {
-                    stream_idx,
-                    batch_idx,
-                    row_idx,
-                });
-                if self.in_progress.len() == self.batch_size {
-                    return Poll::Ready(Some(self.build_record_batch()));
-                }
-            } else if !self.in_progress.is_empty() {
-                return Poll::Ready(Some(self.build_record_batch()));
-            } else {
-                return Poll::Ready(None);
-            }
-        }
-    }
-
-    /// Attempts to initialize the loser tree with one value from each
-    /// non exhausted input, if possible.
-    ///
-    /// Returns
-    /// * Poll::Pending when more data is needed
-    /// * Poll::Ready(Ok()) on success
-    /// * Poll::Ready(Err..) if any of the inputs  errored
-    #[inline]
-    fn init_loser_tree(
-        self: &mut Pin<&mut Self>,
-        cx: &mut Context<'_>,
-    ) -> Poll<Result<()>> {
-        let num_streams = self.streams.num_streams();
-
-        if !self.loser_tree.is_empty() {
-            return Poll::Ready(Ok(()));
-        }
-
-        // Ensure all non-exhausted streams have a cursor from which
-        // rows can be pulled
-        for i in 0..num_streams {
-            if let Err(e) = ready!(self.maybe_poll_stream(cx, i)) {
-                self.aborted = true;
-                return Poll::Ready(Err(e));
-            }
-        }
-
-        // Init loser tree
-        self.loser_tree.resize(num_streams, usize::MAX);
-        for i in 0..num_streams {
-            let mut winner = i;
-            let mut cmp_node = (num_streams + i) / 2;
-            while cmp_node != 0 && self.loser_tree[cmp_node] != usize::MAX {
-                let challenger = self.loser_tree[cmp_node];
-                let challenger_win =
-                    match (&self.cursors[winner], &self.cursors[challenger]) {
-                        (None, _) => true,
-                        (_, None) => false,
-                        (Some(winner), Some(challenger)) => challenger < winner,
-                    };
-
-                if challenger_win {
-                    self.loser_tree[cmp_node] = winner;
-                    winner = challenger;
-                }
-
-                cmp_node /= 2;
-            }
-            self.loser_tree[cmp_node] = winner;
-        }
-        self.loser_tree_adjusted = true;
-        Poll::Ready(Ok(()))
-    }
-
-    /// Attempts to updated the loser tree, if possible
-    ///
-    /// Returns
-    /// * Poll::Pending when the winning unput was not ready
-    /// * Poll::Ready(Ok()) on success
-    /// * Poll::Ready(Err..) if any of the winning input erroed
-    #[inline]
-    fn update_loser_tree(
-        self: &mut Pin<&mut Self>,
-        cx: &mut Context<'_>,
-    ) -> Poll<Result<()>> {
-        if self.loser_tree_adjusted {
-            return Poll::Ready(Ok(()));
-        }
-
-        let num_streams = self.streams.num_streams();
-        let mut winner = self.loser_tree[0];
-        if let Err(e) = ready!(self.maybe_poll_stream(cx, winner)) {
-            self.aborted = true;
-            return Poll::Ready(Err(e));
-        }
-
-        // Replace overall winner by walking tree of losers
-        let mut cmp_node = (num_streams + winner) / 2;
-        while cmp_node != 0 {
-            let challenger = self.loser_tree[cmp_node];
-            let challenger_win = match (&self.cursors[winner], &self.cursors[challenger])
-            {
-                (None, _) => true,
-                (_, None) => false,
-                (Some(winner), Some(challenger)) => challenger < winner,
-            };
-            if challenger_win {
-                self.loser_tree[cmp_node] = winner;
-                winner = challenger;
-            }
-            cmp_node /= 2;
-        }
-        self.loser_tree[0] = winner;
-        self.loser_tree_adjusted = true;
-        Poll::Ready(Ok(()))
-    }
-}
-
-impl RecordBatchStream for SortPreservingMergeStream {
-    fn schema(&self) -> SchemaRef {
-        self.schema.clone()
-    }
-}
-
-=======
->>>>>>> f00ef9d5
 #[cfg(test)]
 mod tests {
     use std::iter::FromIterator;
