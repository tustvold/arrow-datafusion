--- conflicted
+++ resolved
@@ -120,9 +120,8 @@
         partition: usize,
         context: Arc<TaskContext>,
     ) -> Result<SendableRecordBatchStream> {
-<<<<<<< HEAD
         let config = Arc::new(CsvConfig {
-            batch_size: context.session_config().batch_size,
+            batch_size: context.session_config().batch_size(),
             file_schema: Arc::clone(&self.base_config.file_schema),
             file_projection: self.base_config.file_column_projection_indices(),
             has_header: self.has_header,
@@ -132,42 +131,6 @@
         let opener = CsvOpener { config };
         let stream = FileStream::new(&self.base_config, partition, context, opener)?;
         Ok(Box::pin(stream) as SendableRecordBatchStream)
-=======
-        let batch_size = context.session_config().batch_size();
-        let file_schema = Arc::clone(&self.base_config.file_schema);
-        let file_projection = self.base_config.file_column_projection_indices();
-        let has_header = self.has_header;
-        let delimiter = self.delimiter;
-        let start_line = if has_header { 1 } else { 0 };
-
-        let fun = move |file, remaining: &Option<usize>| {
-            let bounds = remaining.map(|x| (0, x + start_line));
-            let datetime_format = None;
-            Box::new(csv::Reader::new(
-                file,
-                Arc::clone(&file_schema),
-                has_header,
-                Some(delimiter),
-                batch_size,
-                bounds,
-                file_projection.clone(),
-                datetime_format,
-            )) as BatchIter
-        };
-
-        let object_store = context
-            .runtime_env()
-            .object_store(&self.base_config.object_store_url)?;
-
-        Ok(Box::pin(FileStream::new(
-            object_store,
-            self.base_config.file_groups[partition].clone(),
-            fun,
-            Arc::clone(&self.projected_schema),
-            self.base_config.limit,
-            self.base_config.table_partition_cols.clone(),
-        )))
->>>>>>> 7afd4377
     }
 
     fn fmt_as(
