// Licensed to the Apache Software Foundation (ASF) under one
// or more contributor license agreements.  See the NOTICE file
// distributed with this work for additional information
// regarding copyright ownership.  The ASF licenses this file
// to you under the Apache License, Version 2.0 (the
// "License"); you may not use this file except in compliance
// with the License.  You may obtain a copy of the License at
//
//   http://www.apache.org/licenses/LICENSE-2.0
//
// Unless required by applicable law or agreed to in writing,
// software distributed under the License is distributed on an
// "AS IS" BASIS, WITHOUT WARRANTIES OR CONDITIONS OF ANY
// KIND, either express or implied.  See the License for the
// specific language governing permissions and limitations
// under the License.

//! Defines the execution plan for the hash aggregate operation

use std::collections::VecDeque;
use std::sync::Arc;
use std::task::{Context, Poll};
use std::vec;

use ahash::RandomState;
use datafusion_expr::Accumulator;
use futures::stream::BoxStream;
use futures::stream::{Stream, StreamExt};

use crate::error::Result;
use crate::execution::context::TaskContext;
use crate::execution::memory_manager::proxy::{RawTableAllocExt, VecAllocExt};
use crate::physical_plan::aggregates::{
    evaluate_group_by, evaluate_many, AccumulatorItem, AggregateMode, PhysicalGroupBy,
};
use crate::physical_plan::hash_utils::create_hashes;
use crate::physical_plan::metrics::{BaselineMetrics, RecordOutput};
use crate::physical_plan::{aggregates, AggregateExpr, PhysicalExpr};
use crate::physical_plan::{RecordBatchStream, SendableRecordBatchStream};
use crate::scalar::ScalarValue;

use crate::execution::memory_manager::TrackedAllocation;
use arrow::{array::ArrayRef, compute, compute::cast};
use arrow::{
    array::{Array, UInt32Builder},
    error::{ArrowError, Result as ArrowResult},
};
use arrow::{
    datatypes::{Schema, SchemaRef},
    record_batch::RecordBatch,
};
use hashbrown::raw::RawTable;

/*
The architecture is the following:

1. An accumulator has state that is updated on each batch.
2. At the end of the aggregation (e.g. end of batches in a partition), the accumulator converts its state to a RecordBatch of a single row
3. The RecordBatches of all accumulators are merged (`concatenate` in `rust/arrow`) together to a single RecordBatch.
4. The state's RecordBatch is `merge`d to a new state
5. The state is mapped to the final value

Why:

* Accumulators' state can be statically typed, but it is more efficient to transmit data from the accumulators via `Array`
* The `merge` operation must have access to the state of the aggregators because it uses it to correctly merge
* It uses Arrow's native dynamically typed object, `Array`.
* Arrow shines in batch operations and both `merge` and `concatenate` of uniform types are very performant.

Example: average

* the state is `n: u32` and `sum: f64`
* For every batch, we update them accordingly.
* At the end of the accumulation (of a partition), we convert `n` and `sum` to a RecordBatch of 1 row and two columns: `[n, sum]`
* The RecordBatch is (sent back / transmitted over network)
* Once all N record batches arrive, `merge` is performed, which builds a RecordBatch with N rows and 2 columns.
* Finally, `get_value` returns an array with one entry computed from the state
*/
pub(crate) struct GroupedHashAggregateStream {
    stream: BoxStream<'static, ArrowResult<RecordBatch>>,
    schema: SchemaRef,
}

/// Actual implementation of [`GroupedHashAggregateStream`].
///
/// This is wrapped into yet another struct because we need to interact with the async memory management subsystem
/// during poll. To have as little code "weirdness" as possible, we chose to just use [`BoxStream`] together with
/// [`futures::stream::unfold`]. The latter requires a state object, which is [`GroupedHashAggregateStreamV2`].
struct GroupedHashAggregateStreamInner {
    schema: SchemaRef,
    input: SendableRecordBatchStream,
    mode: AggregateMode,
    accumulators: Option<Accumulators>,
    aggregate_expressions: Vec<Vec<Arc<dyn PhysicalExpr>>>,

    aggr_expr: Vec<Arc<dyn AggregateExpr>>,
    group_by: PhysicalGroupBy,

    baseline_metrics: BaselineMetrics,
    random_state: RandomState,
    finished: bool,
}

impl GroupedHashAggregateStream {
    /// Create a new GroupedHashAggregateStream
    #[allow(clippy::too_many_arguments)]
    pub fn new(
        mode: AggregateMode,
        schema: SchemaRef,
        group_by: PhysicalGroupBy,
        aggr_expr: Vec<Arc<dyn AggregateExpr>>,
        input: SendableRecordBatchStream,
        baseline_metrics: BaselineMetrics,
        context: Arc<TaskContext>,
        partition: usize,
    ) -> Result<Self> {
        let timer = baseline_metrics.elapsed_compute().timer();

        // The expressions to evaluate the batch, one vec of expressions per aggregation.
        // Assume create_schema() always put group columns in front of aggr columns, we set
        // col_idx_base to group expression count.
        let aggregate_expressions =
            aggregates::aggregate_expressions(&aggr_expr, &mode, group_by.expr.len())?;

        timer.done();

        let allocation = context
            .memory_manager()
            .new_allocation(format!("GroupedHashAggregateStream[{}]", partition));

        let inner = GroupedHashAggregateStreamInner {
            schema: Arc::clone(&schema),
            mode,
            input,
            aggr_expr,
            group_by,
            baseline_metrics,
            aggregate_expressions,
<<<<<<< HEAD
            accumulators: Accumulators {
                allocation,
=======
            accumulators: Some(Accumulators {
                memory_consumer: MemoryConsumerProxy::new(
                    "GroupBy Hash Accumulators",
                    MemoryConsumerId::new(partition),
                    Arc::clone(&context.runtime_env().memory_manager),
                ),
>>>>>>> 8944581c
                map: RawTable::with_capacity(0),
                group_states: Vec::with_capacity(0),
            }),
            random_state: Default::default(),
            finished: false,
        };

        let stream = futures::stream::unfold(inner, |mut this| async move {
            if this.finished {
                return None;
            }

            let elapsed_compute = this.baseline_metrics.elapsed_compute();

            loop {
                let result = match this.input.next().await {
                    Some(Ok(batch)) => {
                        let timer = elapsed_compute.timer();
                        let accumulators =
                            this.accumulators.as_mut().expect("not yet finished");
                        let result = group_aggregate_batch(
                            &this.mode,
                            &this.random_state,
                            &this.group_by,
                            &this.aggr_expr,
                            batch,
                            accumulators,
                            &this.aggregate_expressions,
                        );

                        timer.done();

                        // allocate memory
                        // This happens AFTER we actually used the memory, but simplifies the whole accounting and we are OK with
                        // overshooting a bit. Also this means we either store the whole record batch or not.
<<<<<<< HEAD
                        match result.and_then(|allocated| {
                            this.accumulators.allocation.try_grow(allocated)
                        }) {
                            Ok(_) => continue,
=======
                        let result = match result {
                            Ok(allocated) => {
                                accumulators.memory_consumer.alloc(allocated).await
                            }
                            Err(e) => Err(e),
                        };

                        match result {
                            Ok(()) => continue,
>>>>>>> 8944581c
                            Err(e) => Err(ArrowError::ExternalError(Box::new(e))),
                        }
                    }
                    Some(Err(e)) => Err(e),
                    None => {
                        this.finished = true;
                        let timer = this.baseline_metrics.elapsed_compute().timer();
                        let result = create_batch_from_map(
                            &this.mode,
                            std::mem::take(&mut this.accumulators)
                                .expect("not yet finished"),
                            this.group_by.expr.len(),
                            &this.schema,
                        )
                        .record_output(&this.baseline_metrics);

                        timer.done();
                        result
                    }
                };

                this.finished = true;
                return Some((result, this));
            }
        });

        // seems like some consumers call this stream even after it returned `None`, so let's fuse the stream.
        let stream = stream.fuse();
        let stream = Box::pin(stream);

        Ok(Self { schema, stream })
    }
}

impl Stream for GroupedHashAggregateStream {
    type Item = ArrowResult<RecordBatch>;

    fn poll_next(
        mut self: std::pin::Pin<&mut Self>,
        cx: &mut Context<'_>,
    ) -> Poll<Option<Self::Item>> {
        let this = &mut *self;
        this.stream.poll_next_unpin(cx)
    }
}

impl RecordBatchStream for GroupedHashAggregateStream {
    fn schema(&self) -> SchemaRef {
        self.schema.clone()
    }
}

/// Perform group-by aggregation for the given [`RecordBatch`].
///
/// If successfull, this returns the additional number of bytes that were allocated during this process.
///
/// TODO: Make this a member function of [`GroupedHashAggregateStream`]
fn group_aggregate_batch(
    mode: &AggregateMode,
    random_state: &RandomState,
    group_by: &PhysicalGroupBy,
    aggr_expr: &[Arc<dyn AggregateExpr>],
    batch: RecordBatch,
    accumulators: &mut Accumulators,
    aggregate_expressions: &[Vec<Arc<dyn PhysicalExpr>>],
) -> Result<usize> {
    // evaluate the grouping expressions
    let group_by_values = evaluate_group_by(group_by, &batch)?;

    // evaluate the aggregation expressions.
    // We could evaluate them after the `take`, but since we need to evaluate all
    // of them anyways, it is more performant to do it while they are together.
    let aggr_input_values = evaluate_many(aggregate_expressions, &batch)?;

    // track memory allocations
    let mut allocated = 0usize;

    for grouping_set_values in group_by_values {
        // 1.1 construct the key from the group values
        // 1.2 construct the mapping key if it does not exist
        // 1.3 add the row' index to `indices`

        // track which entries in `accumulators` have rows in this batch to aggregate
        let mut groups_with_rows = vec![];

        // 1.1 Calculate the group keys for the group values
        let mut batch_hashes = vec![0; batch.num_rows()];
        create_hashes(&grouping_set_values, random_state, &mut batch_hashes)?;

        for (row, hash) in batch_hashes.into_iter().enumerate() {
            let Accumulators {
                map, group_states, ..
            } = accumulators;

            let entry = map.get_mut(hash, |(_hash, group_idx)| {
                // verify that a group that we are inserting with hash is
                // actually the same key value as the group in
                // existing_idx  (aka group_values @ row)
                let group_state = &group_states[*group_idx];
                grouping_set_values
                    .iter()
                    .zip(group_state.group_by_values.iter())
                    .all(|(array, scalar)| scalar.eq_array(array, row))
            });

            match entry {
                // Existing entry for this group value
                Some((_hash, group_idx)) => {
                    let group_state = &mut group_states[*group_idx];
                    // 1.3
                    if group_state.indices.is_empty() {
                        groups_with_rows.push(*group_idx);
                    };
                    group_state
                        .indices
                        .push_accounted(row as u32, &mut allocated); // remember this row
                }
                //  1.2 Need to create new entry
                None => {
                    let accumulator_set = aggregates::create_accumulators(aggr_expr)?;

                    // Copy group values out of arrays into `ScalarValue`s
                    let group_by_values = grouping_set_values
                        .iter()
                        .map(|col| ScalarValue::try_from_array(col, row))
                        .collect::<Result<Vec<_>>>()?;

                    // Add new entry to group_states and save newly created index
                    let group_state = GroupState {
                        group_by_values: group_by_values.into_boxed_slice(),
                        accumulator_set,
                        indices: vec![row as u32], // 1.3
                    };
                    // NOTE: do NOT include the `GroupState` struct size in here because this is captured by
                    // `group_states` (see allocation down below)
                    allocated += group_state
                        .group_by_values
                        .iter()
                        .map(|sv| sv.size())
                        .sum::<usize>()
                        + (std::mem::size_of::<Box<dyn Accumulator>>()
                            * group_state.accumulator_set.capacity())
                        + group_state
                            .accumulator_set
                            .iter()
                            .map(|accu| accu.size())
                            .sum::<usize>()
                        + (std::mem::size_of::<u32>() * group_state.indices.capacity());

                    let group_idx = group_states.len();
                    group_states.push_accounted(group_state, &mut allocated);
                    groups_with_rows.push(group_idx);

                    // for hasher function, use precomputed hash value
                    map.insert_accounted(
                        (hash, group_idx),
                        |(hash, _group_idx)| *hash,
                        &mut allocated,
                    );
                }
            };
        }

        // Collect all indices + offsets based on keys in this vec
        let mut batch_indices: UInt32Builder = UInt32Builder::with_capacity(0);
        let mut offsets = vec![0];
        let mut offset_so_far = 0;
        for group_idx in groups_with_rows.iter() {
            let indices = &accumulators.group_states[*group_idx].indices;
            batch_indices.append_slice(indices);
            offset_so_far += indices.len();
            offsets.push(offset_so_far);
        }
        let batch_indices = batch_indices.finish();

        // `Take` all values based on indices into Arrays
        let values: Vec<Vec<Arc<dyn Array>>> = aggr_input_values
            .iter()
            .map(|array| {
                array
                    .iter()
                    .map(|array| {
                        compute::take(
                            array.as_ref(),
                            &batch_indices,
                            None, // None: no index check
                        )
                        .unwrap()
                    })
                    .collect()
                // 2.3
            })
            .collect();

        // 2.1 for each key in this batch
        // 2.2 for each aggregation
        // 2.3 `slice` from each of its arrays the keys' values
        // 2.4 update / merge the accumulator with the values
        // 2.5 clear indices
        groups_with_rows
            .iter()
            .zip(offsets.windows(2))
            .try_for_each(|(group_idx, offsets)| {
                let group_state = &mut accumulators.group_states[*group_idx];
                // 2.2
                group_state
                    .accumulator_set
                    .iter_mut()
                    .zip(values.iter())
                    .map(|(accumulator, aggr_array)| {
                        (
                            accumulator,
                            aggr_array
                                .iter()
                                .map(|array| {
                                    // 2.3
                                    array.slice(offsets[0], offsets[1] - offsets[0])
                                })
                                .collect::<Vec<ArrayRef>>(),
                        )
                    })
                    .try_for_each(|(accumulator, values)| {
                        let size_pre = accumulator.size();
                        let res = match mode {
                            AggregateMode::Partial => accumulator.update_batch(&values),
                            AggregateMode::FinalPartitioned | AggregateMode::Final => {
                                // note: the aggregation here is over states, not values, thus the merge
                                accumulator.merge_batch(&values)
                            }
                        };
                        let size_post = accumulator.size();
                        allocated += size_post.saturating_sub(size_pre);
                        res
                    })
                    // 2.5
                    .and({
                        group_state.indices.clear();
                        Ok(())
                    })
            })?;
    }

    Ok(allocated)
}

/// The state that is built for each output group.
#[derive(Debug)]
struct GroupState {
    /// The actual group by values, one for each group column
    group_by_values: Box<[ScalarValue]>,

    // Accumulator state, one for each aggregate
    accumulator_set: Vec<AccumulatorItem>,

    /// scratch space used to collect indices for input rows in a
    /// bach that have values to aggregate. Reset on each batch
    indices: Vec<u32>,
}

/// The state of all the groups
struct Accumulators {
    allocation: TrackedAllocation,

    /// Logically maps group values to an index in `group_states`
    ///
    /// Uses the raw API of hashbrown to avoid actually storing the
    /// keys in the table
    ///
    /// keys: u64 hashes of the GroupValue
    /// values: (hash, index into `group_states`)
    map: RawTable<(u64, usize)>,

    /// State for each group
    group_states: Vec<GroupState>,
}

impl std::fmt::Debug for Accumulators {
    fn fmt(&self, f: &mut std::fmt::Formatter) -> std::fmt::Result {
        // hashes are not store inline, so could only get values
        let map_string = "RawTable";
        f.debug_struct("Accumulators")
            .field("map", &map_string)
            .field("group_states", &self.group_states)
            .finish()
    }
}

/// Create a RecordBatch with all group keys and accumulator' states or values.
///
/// The output looks like
/// ```text
/// gby_expr1, gby_expr2, ... agg_1, agg2, ...
/// ```
fn create_batch_from_map(
    mode: &AggregateMode,
    accumulators: Accumulators,
    num_group_expr: usize,
    output_schema: &Schema,
) -> ArrowResult<RecordBatch> {
    if accumulators.group_states.is_empty() {
        return Ok(RecordBatch::new_empty(Arc::new(output_schema.to_owned())));
    }
    let accs = &accumulators.group_states[0].accumulator_set;
    let mut acc_data_types: Vec<usize> = vec![];

    // Calculate number/shape of state arrays
    match mode {
        AggregateMode::Partial => {
            for acc in accs.iter() {
                let state = acc.state()?;
                acc_data_types.push(state.len());
            }
        }
        AggregateMode::Final | AggregateMode::FinalPartitioned => {
            acc_data_types = vec![1; accs.len()];
        }
    }

    // make group states mutable
    let (mut group_by_values_vec, mut accumulator_set_vec): (Vec<_>, Vec<_>) =
        accumulators
            .group_states
            .into_iter()
            .map(|group_state| {
                (
                    VecDeque::from(group_state.group_by_values.to_vec()),
                    VecDeque::from(group_state.accumulator_set),
                )
            })
            .unzip();

    // First, output all group by exprs
    let mut columns = (0..num_group_expr)
        .map(|_| {
            ScalarValue::iter_to_array(
                group_by_values_vec
                    .iter_mut()
                    .map(|x| x.pop_front().expect("invalid group_by_values")),
            )
        })
        .collect::<Result<Vec<_>>>()?;

    // next, output aggregates: either intermediate state or final output
    for (x, &state_len) in acc_data_types.iter().enumerate() {
        for y in 0..state_len {
            match mode {
                AggregateMode::Partial => {
                    let res = ScalarValue::iter_to_array(
                        accumulator_set_vec.iter().map(|accumulator_set| {
                            accumulator_set[x]
                                .state()
                                .map(|x| x[y].clone())
                                .expect("unexpected accumulator state in hash aggregate")
                        }),
                    )?;

                    columns.push(res);
                }
                AggregateMode::Final | AggregateMode::FinalPartitioned => {
                    let res = ScalarValue::iter_to_array(
                        accumulator_set_vec.iter_mut().map(|x| {
                            x.pop_front()
                                .expect("invalid accumulator_set")
                                .evaluate()
                                .unwrap()
                        }),
                    )?;
                    columns.push(res);
                }
            }
        }
    }

    // cast output if needed (e.g. for types like Dictionary where
    // the intermediate GroupByScalar type was not the same as the
    // output
    let columns = columns
        .iter()
        .zip(output_schema.fields().iter())
        .map(|(col, desired_field)| cast(col, desired_field.data_type()))
        .collect::<ArrowResult<Vec<_>>>()?;

    RecordBatch::try_new(Arc::new(output_schema.to_owned()), columns)
}<|MERGE_RESOLUTION|>--- conflicted
+++ resolved
@@ -136,17 +136,8 @@
             group_by,
             baseline_metrics,
             aggregate_expressions,
-<<<<<<< HEAD
-            accumulators: Accumulators {
+            accumulators: Some(Accumulators {
                 allocation,
-=======
-            accumulators: Some(Accumulators {
-                memory_consumer: MemoryConsumerProxy::new(
-                    "GroupBy Hash Accumulators",
-                    MemoryConsumerId::new(partition),
-                    Arc::clone(&context.runtime_env().memory_manager),
-                ),
->>>>>>> 8944581c
                 map: RawTable::with_capacity(0),
                 group_states: Vec::with_capacity(0),
             }),
@@ -182,22 +173,10 @@
                         // allocate memory
                         // This happens AFTER we actually used the memory, but simplifies the whole accounting and we are OK with
                         // overshooting a bit. Also this means we either store the whole record batch or not.
-<<<<<<< HEAD
                         match result.and_then(|allocated| {
-                            this.accumulators.allocation.try_grow(allocated)
+                            accumulators.allocation.try_grow(allocated)
                         }) {
                             Ok(_) => continue,
-=======
-                        let result = match result {
-                            Ok(allocated) => {
-                                accumulators.memory_consumer.alloc(allocated).await
-                            }
-                            Err(e) => Err(e),
-                        };
-
-                        match result {
-                            Ok(()) => continue,
->>>>>>> 8944581c
                             Err(e) => Err(ArrowError::ExternalError(Box::new(e))),
                         }
                     }
