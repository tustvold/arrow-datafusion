--- conflicted
+++ resolved
@@ -1250,15 +1250,10 @@
 -P3653D
 
 # Interval - Timestamp => error
-<<<<<<< HEAD
-statement error DataFusion error: Error during planning: Cannot coerce arithmetic expression Interval\(MonthDayNano\) \- Timestamp\(Nanosecond, None\) to valid types
-SELECT i - ts1 from FOO;
-=======
-# statement error DataFusion error: type_coercion\ncaused by\nError during planning: Interval\(MonthDayNano\) \- Timestamp\(Nanosecond, None\) can't be evaluated because there isn't a common type to coerce the types to
+# statement error DataFusion error: Error during planning: Cannot coerce arithmetic expression Interval\(MonthDayNano\) \- Timestamp\(Nanosecond, None\) to valid types
 # TODO: This query should raise error
 # query P
 # SELECT i - ts1 from FOO;
->>>>>>> 55930fbf
 
 statement ok
 drop table foo;
