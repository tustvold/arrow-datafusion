--- conflicted
+++ resolved
@@ -20,423 +20,6 @@
 use ::parquet::file::properties::WriterProperties;
 use datafusion::execution::options::ReadOptions;
 
-<<<<<<< HEAD
-/// for window functions without order by the first, last, and nth function call does not make sense
-#[tokio::test]
-async fn csv_query_window_with_empty_over() -> Result<()> {
-    let ctx = SessionContext::new();
-    register_aggregate_csv(&ctx).await?;
-    let sql = "select \
-               c9, \
-               count(c5) over () as count1, \
-               max(c5) over () as max1, \
-               min(c5) over () as min1 \
-               from aggregate_test_100 \
-               order by c9 \
-               limit 5";
-    let actual = execute_to_batches(&ctx, sql).await;
-    let expected = vec![
-        "+-----------+--------+------------+-------------+",
-        "| c9        | count1 | max1       | min1        |",
-        "+-----------+--------+------------+-------------+",
-        "| 28774375  | 100    | 2143473091 | -2141999138 |",
-        "| 63044568  | 100    | 2143473091 | -2141999138 |",
-        "| 141047417 | 100    | 2143473091 | -2141999138 |",
-        "| 141680161 | 100    | 2143473091 | -2141999138 |",
-        "| 145294611 | 100    | 2143473091 | -2141999138 |",
-        "+-----------+--------+------------+-------------+",
-    ];
-    assert_batches_eq!(expected, &actual);
-    Ok(())
-}
-
-/// for window functions without order by the first, last, and nth function call does not make sense
-#[tokio::test]
-async fn csv_query_window_with_partition_by() -> Result<()> {
-    let ctx = SessionContext::new();
-    register_aggregate_csv(&ctx).await?;
-    let sql = "select \
-               c9, \
-               sum(cast(c4 as Int)) over (partition by c3) as sum1, \
-               avg(cast(c4 as Int)) over (partition by c3) as avg1, \
-               count(cast(c4 as Int)) over (partition by c3) as count1, \
-               max(cast(c4 as Int)) over (partition by c3) as max1, \
-               min(cast(c4 as Int)) over (partition by c3) as min1 \
-               from aggregate_test_100 \
-               order by c9 \
-               limit 5";
-    let actual = execute_to_batches(&ctx, sql).await;
-    let expected = vec![
-        "+-----------+--------+----------+--------+--------+--------+",
-        "| c9        | sum1   | avg1     | count1 | max1   | min1   |",
-        "+-----------+--------+----------+--------+--------+--------+",
-        "| 28774375  | -16110 | -16110.0 | 1      | -16110 | -16110 |",
-        "| 63044568  | 3917   | 3917.0   | 1      | 3917   | 3917   |",
-        "| 141047417 | -38455 | -19227.5 | 2      | -16974 | -21481 |",
-        "| 141680161 | -1114  | -1114.0  | 1      | -1114  | -1114  |",
-        "| 145294611 | 15673  | 15673.0  | 1      | 15673  | 15673  |",
-        "+-----------+--------+----------+--------+--------+--------+",
-    ];
-    assert_batches_eq!(expected, &actual);
-    Ok(())
-}
-
-#[tokio::test]
-async fn csv_query_window_with_order_by() -> Result<()> {
-    let ctx = SessionContext::new();
-    register_aggregate_csv(&ctx).await?;
-    let sql = "select \
-               c9, \
-               sum(c5) over (order by c9) as sum1, \
-               avg(c5) over (order by c9) as avg1, \
-               count(c5) over (order by c9) as count1, \
-               max(c5) over (order by c9) as max1, \
-               min(c5) over (order by c9) as min1, \
-               first_value(c5) over (order by c9) as fv1, \
-               last_value(c5) over (order by c9) as lv1, \
-               nth_value(c5, 2) over (order by c9) as nv1 \
-               from aggregate_test_100 \
-               order by c9 \
-               limit 5";
-    let actual = execute_to_batches(&ctx, sql).await;
-    let expected = vec![
-        "+-----------+-------------+--------------------+--------+-----------+-------------+----------+-------------+------------+",
-        "| c9        | sum1        | avg1               | count1 | max1      | min1        | fv1      | lv1         | nv1        |",
-        "+-----------+-------------+--------------------+--------+-----------+-------------+----------+-------------+------------+",
-        "| 28774375  | 61035129    | 61035129.0         | 1      | 61035129  | 61035129    | 61035129 | 61035129    |            |",
-        "| 63044568  | -47938237   | -23969118.5        | 2      | 61035129  | -108973366  | 61035129 | -108973366  | -108973366 |",
-        "| 141047417 | 575165281   | 191721760.33333334 | 3      | 623103518 | -108973366  | 61035129 | 623103518   | -108973366 |",
-        "| 141680161 | -1352462829 | -338115707.25      | 4      | 623103518 | -1927628110 | 61035129 | -1927628110 | -108973366 |",
-        "| 145294611 | -3251637940 | -650327588.0       | 5      | 623103518 | -1927628110 | 61035129 | -1899175111 | -108973366 |",
-        "+-----------+-------------+--------------------+--------+-----------+-------------+----------+-------------+------------+",
-    ];
-    assert_batches_eq!(expected, &actual);
-    Ok(())
-}
-
-#[tokio::test]
-async fn csv_query_window_with_partition_by_order_by() -> Result<()> {
-    let ctx = SessionContext::new();
-    register_aggregate_csv(&ctx).await?;
-    let sql = "select \
-               c9, \
-               sum(c5) over (partition by c4 order by c9) as sum1, \
-               avg(c5) over (partition by c4 order by c9) as avg1, \
-               count(c5) over (partition by c4 order by c9) as count1, \
-               max(c5) over (partition by c4 order by c9) as max1, \
-               min(c5) over (partition by c4 order by c9) as min1, \
-               first_value(c5) over (partition by c4 order by c9) as fv1, \
-               last_value(c5) over (partition by c4 order by c9) as lv1, \
-               nth_value(c5, 2) over (partition by c4 order by c9) as nv1 \
-               from aggregate_test_100 \
-               order by c9 \
-               limit 5";
-    let actual = execute_to_batches(&ctx, sql).await;
-    let expected = vec![
-        "+-----------+-------------+---------------+--------+-------------+-------------+-------------+-------------+-----+",
-        "| c9        | sum1        | avg1          | count1 | max1        | min1        | fv1         | lv1         | nv1 |",
-        "+-----------+-------------+---------------+--------+-------------+-------------+-------------+-------------+-----+",
-        "| 28774375  | 61035129    | 61035129.0    | 1      | 61035129    | 61035129    | 61035129    | 61035129    |     |",
-        "| 63044568  | -108973366  | -108973366.0  | 1      | -108973366  | -108973366  | -108973366  | -108973366  |     |",
-        "| 141047417 | 623103518   | 623103518.0   | 1      | 623103518   | 623103518   | 623103518   | 623103518   |     |",
-        "| 141680161 | -1927628110 | -1927628110.0 | 1      | -1927628110 | -1927628110 | -1927628110 | -1927628110 |     |",
-        "| 145294611 | -1899175111 | -1899175111.0 | 1      | -1899175111 | -1899175111 | -1899175111 | -1899175111 |     |",
-        "+-----------+-------------+---------------+--------+-------------+-------------+-------------+-------------+-----+",
-    ];
-    assert_batches_eq!(expected, &actual);
-    Ok(())
-}
-
-#[tokio::test]
-async fn window() -> Result<()> {
-    let results = execute_with_partition(
-        "SELECT \
-        c1, \
-        c2, \
-        SUM(c2) OVER () as sum1, \
-        COUNT(c2) OVER () as count1, \
-        MAX(c2) OVER () as max1, \
-        MIN(c2) OVER () as min1, \
-        AVG(c2) OVER () as avg1 \
-        FROM test \
-        ORDER BY c1, c2 \
-        LIMIT 5",
-        4,
-    )
-    .await?;
-    // result in one batch, although e.g. having 2 batches do not change
-    // result semantics, having a len=1 assertion upfront keeps surprises
-    // at bay
-    assert_eq!(results.len(), 1);
-
-    let expected = vec![
-        "+----+----+------+--------+------+------+------+",
-        "| c1 | c2 | sum1 | count1 | max1 | min1 | avg1 |",
-        "+----+----+------+--------+------+------+------+",
-        "| 0  | 1  | 220  | 40     | 10   | 1    | 5.5  |",
-        "| 0  | 2  | 220  | 40     | 10   | 1    | 5.5  |",
-        "| 0  | 3  | 220  | 40     | 10   | 1    | 5.5  |",
-        "| 0  | 4  | 220  | 40     | 10   | 1    | 5.5  |",
-        "| 0  | 5  | 220  | 40     | 10   | 1    | 5.5  |",
-        "+----+----+------+--------+------+------+------+",
-    ];
-
-    // window function shall respect ordering
-    assert_batches_eq!(expected, &results);
-    Ok(())
-}
-
-#[tokio::test]
-async fn window_order_by() -> Result<()> {
-    let results = execute_with_partition(
-        "SELECT \
-        c1, \
-        c2, \
-        ROW_NUMBER() OVER (ORDER BY c1, c2) as rn1, \
-        FIRST_VALUE(c2) OVER (ORDER BY c1, c2) as fv1, \
-        LAST_VALUE(c2) OVER (ORDER BY c1, c2) as lv1, \
-        NTH_VALUE(c2, 2) OVER (ORDER BY c1, c2) as nv1, \
-        SUM(c2) OVER (ORDER BY c1, c2) as sum1, \
-        COUNT(c2) OVER (ORDER BY c1, c2) as count1, \
-        MAX(c2) OVER (ORDER BY c1, c2) as max1, \
-        MIN(c2) OVER (ORDER BY c1, c2) as min1, \
-        AVG(c2) OVER (ORDER BY c1, c2) as avg1 \
-        FROM test \
-        ORDER BY c1, c2 \
-        LIMIT 5",
-        4,
-    )
-    .await?;
-    // result in one batch, although e.g. having 2 batches do not change
-    // result semantics, having a len=1 assertion upfront keeps surprises
-    // at bay
-    assert_eq!(results.len(), 1);
-
-    let expected = vec![
-        "+----+----+-----+-----+-----+-----+------+--------+------+------+------+",
-        "| c1 | c2 | rn1 | fv1 | lv1 | nv1 | sum1 | count1 | max1 | min1 | avg1 |",
-        "+----+----+-----+-----+-----+-----+------+--------+------+------+------+",
-        "| 0  | 1  | 1   | 1   | 1   |     | 1    | 1      | 1    | 1    | 1.0  |",
-        "| 0  | 2  | 2   | 1   | 2   | 2   | 3    | 2      | 2    | 1    | 1.5  |",
-        "| 0  | 3  | 3   | 1   | 3   | 2   | 6    | 3      | 3    | 1    | 2.0  |",
-        "| 0  | 4  | 4   | 1   | 4   | 2   | 10   | 4      | 4    | 1    | 2.5  |",
-        "| 0  | 5  | 5   | 1   | 5   | 2   | 15   | 5      | 5    | 1    | 3.0  |",
-        "+----+----+-----+-----+-----+-----+------+--------+------+------+------+",
-    ];
-
-    // window function shall respect ordering
-    assert_batches_eq!(expected, &results);
-    Ok(())
-}
-
-#[tokio::test]
-async fn window_partition_by() -> Result<()> {
-    let results = execute_with_partition(
-        "SELECT \
-        c1, \
-        c2, \
-        SUM(c2) OVER (PARTITION BY c2) as sum1, \
-        COUNT(c2) OVER (PARTITION BY c2) as count1, \
-        MAX(c2) OVER (PARTITION BY c2) as max1, \
-        MIN(c2) OVER (PARTITION BY c2) as min1, \
-        AVG(c2) OVER (PARTITION BY c2) as avg1 \
-        FROM test \
-        ORDER BY c1, c2 \
-        LIMIT 5",
-        4,
-    )
-    .await?;
-
-    let expected = vec![
-        "+----+----+------+--------+------+------+------+",
-        "| c1 | c2 | sum1 | count1 | max1 | min1 | avg1 |",
-        "+----+----+------+--------+------+------+------+",
-        "| 0  | 1  | 4    | 4      | 1    | 1    | 1.0  |",
-        "| 0  | 2  | 8    | 4      | 2    | 2    | 2.0  |",
-        "| 0  | 3  | 12   | 4      | 3    | 3    | 3.0  |",
-        "| 0  | 4  | 16   | 4      | 4    | 4    | 4.0  |",
-        "| 0  | 5  | 20   | 4      | 5    | 5    | 5.0  |",
-        "+----+----+------+--------+------+------+------+",
-    ];
-
-    // window function shall respect ordering
-    assert_batches_eq!(expected, &results);
-    Ok(())
-}
-
-#[tokio::test]
-async fn window_partition_by_order_by() -> Result<()> {
-    let results = execute_with_partition(
-        "SELECT \
-        c1, \
-        c2, \
-        ROW_NUMBER() OVER (PARTITION BY c2 ORDER BY c1) as rn1, \
-        FIRST_VALUE(c2 + c1) OVER (PARTITION BY c2 ORDER BY c1) as fv1, \
-        LAST_VALUE(c2 + c1) OVER (PARTITION BY c2 ORDER BY c1) as lv1, \
-        NTH_VALUE(c2 + c1, 1) OVER (PARTITION BY c2 ORDER BY c1) as nv1, \
-        SUM(c2) OVER (PARTITION BY c2 ORDER BY c1) as sum1, \
-        COUNT(c2) OVER (PARTITION BY c2 ORDER BY c1) as count1, \
-        MAX(c2) OVER (PARTITION BY c2 ORDER BY c1) as max1, \
-        MIN(c2) OVER (PARTITION BY c2 ORDER BY c1) as min1, \
-        AVG(c2) OVER (PARTITION BY c2 ORDER BY c1) as avg1 \
-        FROM test \
-        ORDER BY c1, c2 \
-        LIMIT 5",
-        4,
-    )
-    .await?;
-
-    let expected = vec![
-        "+----+----+-----+-----+-----+-----+------+--------+------+------+------+",
-        "| c1 | c2 | rn1 | fv1 | lv1 | nv1 | sum1 | count1 | max1 | min1 | avg1 |",
-        "+----+----+-----+-----+-----+-----+------+--------+------+------+------+",
-        "| 0  | 1  | 1   | 1   | 1   | 1   | 1    | 1      | 1    | 1    | 1.0  |",
-        "| 0  | 2  | 1   | 2   | 2   | 2   | 2    | 1      | 2    | 2    | 2.0  |",
-        "| 0  | 3  | 1   | 3   | 3   | 3   | 3    | 1      | 3    | 3    | 3.0  |",
-        "| 0  | 4  | 1   | 4   | 4   | 4   | 4    | 1      | 4    | 4    | 4.0  |",
-        "| 0  | 5  | 1   | 5   | 5   | 5   | 5    | 1      | 5    | 5    | 5.0  |",
-        "+----+----+-----+-----+-----+-----+------+--------+------+------+------+",
-    ];
-
-    // window function shall respect ordering
-    assert_batches_eq!(expected, &results);
-    Ok(())
-}
-
-#[tokio::test]
-async fn window_expr_eliminate() -> Result<()> {
-    let ctx = SessionContext::new();
-
-    // window expr is not referenced anywhere, eliminate it.
-    let sql = "WITH _sample_data AS (
-                SELECT 1 as a, 'aa' AS b
-                UNION ALL
-                SELECT 3 as a, 'aa' AS b
-                UNION ALL
-                SELECT 5 as a, 'bb' AS b
-                UNION ALL
-                SELECT 7 as a, 'bb' AS b
-            ), _data2 AS (
-                SELECT
-                row_number() OVER (PARTITION BY s.b ORDER BY s.a) AS seq,
-                s.a,
-                s.b
-                FROM _sample_data s
-            )
-            SELECT d.b, MAX(d.a) AS max_a
-            FROM _data2 d
-            GROUP BY d.b
-            ORDER BY d.b;";
-
-    let msg = format!("Creating logical plan for '{sql}'");
-    let dataframe = ctx.sql(&("explain ".to_owned() + sql)).await.expect(&msg);
-    let plan = dataframe.into_optimized_plan().unwrap();
-    let expected = vec![
-        "Explain [plan_type:Utf8, plan:Utf8]",
-        "  Sort: d.b ASC NULLS LAST [b:Utf8, max_a:Int64;N]",
-        "    Projection: d.b, MAX(d.a) AS max_a [b:Utf8, max_a:Int64;N]",
-        "      Aggregate: groupBy=[[d.b]], aggr=[[MAX(d.a)]] [b:Utf8, MAX(d.a):Int64;N]",
-        "        SubqueryAlias: d [a:Int64, b:Utf8]",
-        "          SubqueryAlias: _data2 [a:Int64, b:Utf8]",
-        "            Projection: s.a, s.b [a:Int64, b:Utf8]",
-        "              SubqueryAlias: s [a:Int64, b:Utf8]",
-        "                SubqueryAlias: _sample_data [a:Int64, b:Utf8]",
-        "                  Union [a:Int64, b:Utf8]",
-        "                    Projection: Int64(1) AS a, Utf8(\"aa\") AS b [a:Int64, b:Utf8]",
-        "                      EmptyRelation []",
-        "                    Projection: Int64(3) AS a, Utf8(\"aa\") AS b [a:Int64, b:Utf8]",
-        "                      EmptyRelation []",
-        "                    Projection: Int64(5) AS a, Utf8(\"bb\") AS b [a:Int64, b:Utf8]",
-        "                      EmptyRelation []",
-        "                    Projection: Int64(7) AS a, Utf8(\"bb\") AS b [a:Int64, b:Utf8]",
-        "                      EmptyRelation []",
-    ];
-    let formatted = plan.display_indent_schema().to_string();
-    let actual: Vec<&str> = formatted.trim().lines().collect();
-    assert_eq!(
-        expected, actual,
-        "\n\nexpected:\n\n{expected:#?}\nactual:\n\n{actual:#?}\n\n"
-    );
-
-    let results = execute_to_batches(&ctx, sql).await;
-    let expected = vec![
-        "+----+-------+",
-        "| b  | max_a |",
-        "+----+-------+",
-        "| aa | 3     |",
-        "| bb | 7     |",
-        "+----+-------+",
-    ];
-
-    assert_batches_eq!(expected, &results);
-
-    // window expr is referenced by the output, keep it
-    let sql = "WITH _sample_data AS (
-                SELECT 1 as a, 'aa' AS b
-                UNION ALL
-                SELECT 3 as a, 'aa' AS b
-                UNION ALL
-                SELECT 5 as a, 'bb' AS b
-                UNION ALL
-                SELECT 7 as a, 'bb' AS b
-            ), _data2 AS (
-                SELECT
-                row_number() OVER (PARTITION BY s.b ORDER BY s.a) AS seq,
-                s.a,
-                s.b
-                FROM _sample_data s
-            )
-            SELECT d.b, MAX(d.a) AS max_a, max(d.seq)
-            FROM _data2 d
-            GROUP BY d.b
-            ORDER BY d.b;";
-
-    let dataframe = ctx.sql(&("explain ".to_owned() + sql)).await.expect(&msg);
-    let plan = dataframe.into_optimized_plan().unwrap();
-    let expected = vec![
-        "Explain [plan_type:Utf8, plan:Utf8]",
-        "  Sort: d.b ASC NULLS LAST [b:Utf8, max_a:Int64;N, MAX(d.seq):UInt64;N]",
-        "    Projection: d.b, MAX(d.a) AS max_a, MAX(d.seq) [b:Utf8, max_a:Int64;N, MAX(d.seq):UInt64;N]",
-        "      Aggregate: groupBy=[[d.b]], aggr=[[MAX(d.a), MAX(d.seq)]] [b:Utf8, MAX(d.a):Int64;N, MAX(d.seq):UInt64;N]",
-        "        SubqueryAlias: d [seq:UInt64;N, a:Int64, b:Utf8]",
-        "          SubqueryAlias: _data2 [seq:UInt64;N, a:Int64, b:Utf8]",
-        "            Projection: ROW_NUMBER() PARTITION BY [s.b] ORDER BY [s.a ASC NULLS LAST] RANGE BETWEEN UNBOUNDED PRECEDING AND CURRENT ROW AS seq, s.a, s.b [seq:UInt64;N, a:Int64, b:Utf8]",
-        "              WindowAggr: windowExpr=[[ROW_NUMBER() PARTITION BY [s.b] ORDER BY [s.a ASC NULLS LAST] RANGE BETWEEN UNBOUNDED PRECEDING AND CURRENT ROW]] [a:Int64, b:Utf8, ROW_NUMBER() PARTITION BY [s.b] ORDER BY [s.a ASC NULLS LAST] RANGE BETWEEN UNBOUNDED PRECEDING AND CURRENT ROW:UInt64;N]",
-        "                SubqueryAlias: s [a:Int64, b:Utf8]",
-        "                  SubqueryAlias: _sample_data [a:Int64, b:Utf8]",
-        "                    Union [a:Int64, b:Utf8]",
-        "                      Projection: Int64(1) AS a, Utf8(\"aa\") AS b [a:Int64, b:Utf8]",
-        "                        EmptyRelation []",
-        "                      Projection: Int64(3) AS a, Utf8(\"aa\") AS b [a:Int64, b:Utf8]",
-        "                        EmptyRelation []",
-        "                      Projection: Int64(5) AS a, Utf8(\"bb\") AS b [a:Int64, b:Utf8]",
-        "                        EmptyRelation []",
-        "                      Projection: Int64(7) AS a, Utf8(\"bb\") AS b [a:Int64, b:Utf8]",
-        "                        EmptyRelation []",
-    ];
-    let formatted = plan.display_indent_schema().to_string();
-    let actual: Vec<&str> = formatted.trim().lines().collect();
-    assert_eq!(
-        expected, actual,
-        "\n\nexpected:\n\n{expected:#?}\nactual:\n\n{actual:#?}\n\n"
-    );
-
-    let results = execute_to_batches(&ctx, sql).await;
-    let expected = vec![
-        "+----+-------+------------+",
-        "| b  | max_a | MAX(d.seq) |",
-        "+----+-------+------------+",
-        "| aa | 3     | 2          |",
-        "| bb | 7     | 2          |",
-        "+----+-------+------------+",
-    ];
-
-    assert_batches_eq!(expected, &results);
-    Ok(())
-}
-
-=======
->>>>>>> c0defeb7
 #[tokio::test]
 async fn window_in_expression() -> Result<()> {
     let ctx = SessionContext::new();
