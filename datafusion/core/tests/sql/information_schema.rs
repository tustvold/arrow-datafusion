// Licensed to the Apache Software Foundation (ASF) under one
// or more contributor license agreements.  See the NOTICE file
// distributed with this work for additional information
// regarding copyright ownership.  The ASF licenses this file
// to you under the Apache License, Version 2.0 (the
// "License"); you may not use this file except in compliance
// with the License.  You may obtain a copy of the License at
//
//   http://www.apache.org/licenses/LICENSE-2.0
//
// Unless required by applicable law or agreed to in writing,
// software distributed under the License is distributed on an
// "AS IS" BASIS, WITHOUT WARRANTIES OR CONDITIONS OF ANY
// KIND, either express or implied.  See the License for the
// specific language governing permissions and limitations
// under the License.

use async_trait::async_trait;
use datafusion::execution::context::SessionState;
use datafusion::{
    catalog::{
        catalog::{CatalogProvider, MemoryCatalogProvider},
        schema::{MemorySchemaProvider, SchemaProvider},
    },
    datasource::{TableProvider, TableType},
};
use datafusion_expr::Expr;

use super::*;

#[tokio::test]
async fn information_schema_tables_not_exist_by_default() {
    let ctx = SessionContext::new();

    let err = plan_and_collect(&ctx, "SELECT * from information_schema.tables")
        .await
        .unwrap_err();
    assert_eq!(
        err.to_string(),
        // Error propagates from SessionState::schema_for_ref
        "Error during planning: failed to resolve schema: information_schema"
    );
}

#[tokio::test]
async fn information_schema_tables_no_tables() {
    let ctx =
        SessionContext::with_config(SessionConfig::new().with_information_schema(true));

    let result = plan_and_collect(&ctx, "SELECT * from information_schema.tables")
        .await
        .unwrap();

    let expected = vec![
        "+---------------+--------------------+-------------+------------+",
        "| table_catalog | table_schema       | table_name  | table_type |",
        "+---------------+--------------------+-------------+------------+",
        "| datafusion    | information_schema | columns     | VIEW       |",
        "| datafusion    | information_schema | df_settings | VIEW       |",
        "| datafusion    | information_schema | tables      | VIEW       |",
        "| datafusion    | information_schema | views       | VIEW       |",
        "+---------------+--------------------+-------------+------------+",
    ];
    assert_batches_sorted_eq!(expected, &result);
}

#[tokio::test]
async fn information_schema_tables_tables_default_catalog() {
    let ctx =
        SessionContext::with_config(SessionConfig::new().with_information_schema(true));

    // Now, register an empty table
    ctx.register_table("t", table_with_sequence(1, 1).unwrap())
        .unwrap();

    let result = plan_and_collect(&ctx, "SELECT * from information_schema.tables")
        .await
        .unwrap();

    let expected = vec![
        "+---------------+--------------------+-------------+------------+",
        "| table_catalog | table_schema       | table_name  | table_type |",
        "+---------------+--------------------+-------------+------------+",
        "| datafusion    | information_schema | columns     | VIEW       |",
        "| datafusion    | information_schema | df_settings | VIEW       |",
        "| datafusion    | information_schema | tables      | VIEW       |",
        "| datafusion    | information_schema | views       | VIEW       |",
        "| datafusion    | public             | t           | BASE TABLE |",
        "+---------------+--------------------+-------------+------------+",
    ];
    assert_batches_sorted_eq!(expected, &result);

    // Newly added tables should appear
    ctx.register_table("t2", table_with_sequence(1, 1).unwrap())
        .unwrap();

    let result = plan_and_collect(&ctx, "SELECT * from information_schema.tables")
        .await
        .unwrap();

    let expected = vec![
        "+---------------+--------------------+-------------+------------+",
        "| table_catalog | table_schema       | table_name  | table_type |",
        "+---------------+--------------------+-------------+------------+",
        "| datafusion    | information_schema | columns     | VIEW       |",
        "| datafusion    | information_schema | df_settings | VIEW       |",
        "| datafusion    | information_schema | tables      | VIEW       |",
        "| datafusion    | information_schema | views       | VIEW       |",
        "| datafusion    | public             | t           | BASE TABLE |",
        "| datafusion    | public             | t2          | BASE TABLE |",
        "+---------------+--------------------+-------------+------------+",
    ];
    assert_batches_sorted_eq!(expected, &result);
}

#[tokio::test]
async fn information_schema_tables_tables_with_multiple_catalogs() {
    let ctx =
        SessionContext::with_config(SessionConfig::new().with_information_schema(true));
    let catalog = MemoryCatalogProvider::new();
    let schema = MemorySchemaProvider::new();
    schema
        .register_table("t1".to_owned(), table_with_sequence(1, 1).unwrap())
        .unwrap();
    schema
        .register_table("t2".to_owned(), table_with_sequence(1, 1).unwrap())
        .unwrap();
    catalog
        .register_schema("my_schema", Arc::new(schema))
        .unwrap();
    ctx.register_catalog("my_catalog", Arc::new(catalog));

    let catalog = MemoryCatalogProvider::new();
    let schema = MemorySchemaProvider::new();
    schema
        .register_table("t3".to_owned(), table_with_sequence(1, 1).unwrap())
        .unwrap();
    catalog
        .register_schema("my_other_schema", Arc::new(schema))
        .unwrap();
    ctx.register_catalog("my_other_catalog", Arc::new(catalog));

    let result = plan_and_collect(&ctx, "SELECT * from information_schema.tables")
        .await
        .unwrap();

    let expected = vec![
        "+------------------+--------------------+-------------+------------+",
        "| table_catalog    | table_schema       | table_name  | table_type |",
        "+------------------+--------------------+-------------+------------+",
        "| datafusion       | information_schema | columns     | VIEW       |",
        "| datafusion       | information_schema | df_settings | VIEW       |",
        "| datafusion       | information_schema | tables      | VIEW       |",
        "| datafusion       | information_schema | views       | VIEW       |",
        "| my_catalog       | information_schema | columns     | VIEW       |",
        "| my_catalog       | information_schema | df_settings | VIEW       |",
        "| my_catalog       | information_schema | tables      | VIEW       |",
        "| my_catalog       | information_schema | views       | VIEW       |",
        "| my_catalog       | my_schema          | t1          | BASE TABLE |",
        "| my_catalog       | my_schema          | t2          | BASE TABLE |",
        "| my_other_catalog | information_schema | columns     | VIEW       |",
        "| my_other_catalog | information_schema | df_settings | VIEW       |",
        "| my_other_catalog | information_schema | tables      | VIEW       |",
        "| my_other_catalog | information_schema | views       | VIEW       |",
        "| my_other_catalog | my_other_schema    | t3          | BASE TABLE |",
        "+------------------+--------------------+-------------+------------+",
    ];
    assert_batches_sorted_eq!(expected, &result);
}

#[tokio::test]
async fn information_schema_tables_table_types() {
    struct TestTable(TableType);

    #[async_trait]
    impl TableProvider for TestTable {
        fn as_any(&self) -> &dyn std::any::Any {
            self
        }

        fn table_type(&self) -> TableType {
            self.0
        }

        fn schema(&self) -> SchemaRef {
            unimplemented!()
        }

        async fn scan(
            &self,
            _ctx: &SessionState,
            _: &Option<Vec<usize>>,
            _: &[Expr],
            _: Option<usize>,
        ) -> Result<Arc<dyn ExecutionPlan>> {
            unimplemented!()
        }
    }

    let ctx =
        SessionContext::with_config(SessionConfig::new().with_information_schema(true));

    ctx.register_table("physical", Arc::new(TestTable(TableType::Base)))
        .unwrap();
    ctx.register_table("query", Arc::new(TestTable(TableType::View)))
        .unwrap();
    ctx.register_table("temp", Arc::new(TestTable(TableType::Temporary)))
        .unwrap();

    let result = plan_and_collect(&ctx, "SELECT * from information_schema.tables")
        .await
        .unwrap();

    let expected = vec![
        "+---------------+--------------------+-------------+-----------------+",
        "| table_catalog | table_schema       | table_name  | table_type      |",
        "+---------------+--------------------+-------------+-----------------+",
        "| datafusion    | information_schema | columns     | VIEW            |",
        "| datafusion    | information_schema | df_settings | VIEW            |",
        "| datafusion    | information_schema | tables      | VIEW            |",
        "| datafusion    | information_schema | views       | VIEW            |",
        "| datafusion    | public             | physical    | BASE TABLE      |",
        "| datafusion    | public             | query       | VIEW            |",
        "| datafusion    | public             | temp        | LOCAL TEMPORARY |",
        "+---------------+--------------------+-------------+-----------------+",
    ];
    assert_batches_sorted_eq!(expected, &result);
}

#[tokio::test]
async fn information_schema_show_tables_no_information_schema() {
    let ctx = SessionContext::with_config(SessionConfig::new());

    ctx.register_table("t", table_with_sequence(1, 1).unwrap())
        .unwrap();

    // use show tables alias
    let err = plan_and_collect(&ctx, "SHOW TABLES").await.unwrap_err();

    assert_eq!(err.to_string(), "Error during planning: SHOW TABLES is not supported unless information_schema is enabled");
}

#[tokio::test]
async fn information_schema_describe_table() {
    let ctx =
        SessionContext::with_config(SessionConfig::new().with_information_schema(true));

    let sql = "CREATE OR REPLACE TABLE y AS VALUES (1,2),(3,4);";
    ctx.sql(sql).await.unwrap();

    let sql_all = "describe y;";
    let results_all = execute_to_batches(&ctx, sql_all).await;

    let expected = vec![
        "+-------------+-----------+-------------+",
        "| column_name | data_type | is_nullable |",
        "+-------------+-----------+-------------+",
        "| column1     | Int64     | YES         |",
        "| column2     | Int64     | YES         |",
        "+-------------+-----------+-------------+",
    ];

    assert_batches_eq!(expected, &results_all);
}

#[tokio::test]
async fn information_schema_describe_table_not_exists() {
    let ctx = SessionContext::with_config(SessionConfig::new());

    let sql_all = "describe table;";
    let err = plan_and_collect(&ctx, sql_all).await.unwrap_err();
    assert_eq!(
        err.to_string(),
        "Error during planning: 'datafusion.public.table' not found"
    );
}

#[tokio::test]
async fn information_schema_show_tables() {
    let ctx =
        SessionContext::with_config(SessionConfig::new().with_information_schema(true));

    ctx.register_table("t", table_with_sequence(1, 1).unwrap())
        .unwrap();

    // use show tables alias
    let result = plan_and_collect(&ctx, "SHOW TABLES").await.unwrap();

    let expected = vec![
        "+---------------+--------------------+-------------+------------+",
        "| table_catalog | table_schema       | table_name  | table_type |",
        "+---------------+--------------------+-------------+------------+",
        "| datafusion    | information_schema | columns     | VIEW       |",
        "| datafusion    | information_schema | df_settings | VIEW       |",
        "| datafusion    | information_schema | tables      | VIEW       |",
        "| datafusion    | information_schema | views       | VIEW       |",
        "| datafusion    | public             | t           | BASE TABLE |",
        "+---------------+--------------------+-------------+------------+",
    ];
    assert_batches_sorted_eq!(expected, &result);

    let result = plan_and_collect(&ctx, "SHOW tables").await.unwrap();

    assert_batches_sorted_eq!(expected, &result);
}

#[tokio::test]
async fn information_schema_show_columns_no_information_schema() {
    let ctx = SessionContext::with_config(SessionConfig::new());

    ctx.register_table("t", table_with_sequence(1, 1).unwrap())
        .unwrap();

    let err = plan_and_collect(&ctx, "SHOW COLUMNS FROM t")
        .await
        .unwrap_err();

    assert_eq!(err.to_string(), "Error during planning: SHOW COLUMNS is not supported unless information_schema is enabled");
}

#[tokio::test]
async fn information_schema_show_columns_like_where() {
    let ctx = SessionContext::with_config(SessionConfig::new());

    ctx.register_table("t", table_with_sequence(1, 1).unwrap())
        .unwrap();

    let expected =
        "Error during planning: SHOW COLUMNS with WHERE or LIKE is not supported";

    let err = plan_and_collect(&ctx, "SHOW COLUMNS FROM t LIKE 'f'")
        .await
        .unwrap_err();
    assert_eq!(err.to_string(), expected);

    let err = plan_and_collect(&ctx, "SHOW COLUMNS FROM t WHERE column_name = 'bar'")
        .await
        .unwrap_err();
    assert_eq!(err.to_string(), expected);
}

#[tokio::test]
async fn information_schema_show_columns() {
    let ctx =
        SessionContext::with_config(SessionConfig::new().with_information_schema(true));

    ctx.register_table("t", table_with_sequence(1, 1).unwrap())
        .unwrap();

    let result = plan_and_collect(&ctx, "SHOW COLUMNS FROM t").await.unwrap();

    let expected = vec![
        "+---------------+--------------+------------+-------------+-----------+-------------+",
        "| table_catalog | table_schema | table_name | column_name | data_type | is_nullable |",
        "+---------------+--------------+------------+-------------+-----------+-------------+",
        "| datafusion    | public       | t          | i           | Int32     | YES         |",
        "+---------------+--------------+------------+-------------+-----------+-------------+",
    ];
    assert_batches_sorted_eq!(expected, &result);

    let result = plan_and_collect(&ctx, "SHOW columns from t").await.unwrap();
    assert_batches_sorted_eq!(expected, &result);

    // This isn't ideal but it is consistent behavior for `SELECT * from "T"`
    let err = plan_and_collect(&ctx, "SHOW columns from \"T\"")
        .await
        .unwrap_err();
    assert_eq!(
        err.to_string(),
        // Error propagates from SessionState::get_table_provider
        "Error during planning: 'datafusion.public.T' not found"
    );
}

// test errors with WHERE and LIKE
#[tokio::test]
async fn information_schema_show_columns_full_extended() {
    let ctx =
        SessionContext::with_config(SessionConfig::new().with_information_schema(true));

    ctx.register_table("t", table_with_sequence(1, 1).unwrap())
        .unwrap();

    let result = plan_and_collect(&ctx, "SHOW FULL COLUMNS FROM t")
        .await
        .unwrap();
    let expected = vec![
        "+---------------+--------------+------------+-------------+------------------+----------------+-------------+-----------+--------------------------+------------------------+-------------------+-------------------------+---------------+--------------------+---------------+",
        "| table_catalog | table_schema | table_name | column_name | ordinal_position | column_default | is_nullable | data_type | character_maximum_length | character_octet_length | numeric_precision | numeric_precision_radix | numeric_scale | datetime_precision | interval_type |",
        "+---------------+--------------+------------+-------------+------------------+----------------+-------------+-----------+--------------------------+------------------------+-------------------+-------------------------+---------------+--------------------+---------------+",
        "| datafusion    | public       | t          | i           | 0                |                | YES         | Int32     |                          |                        | 32                | 2                       |               |                    |               |",
        "+---------------+--------------+------------+-------------+------------------+----------------+-------------+-----------+--------------------------+------------------------+-------------------+-------------------------+---------------+--------------------+---------------+",
    ];
    assert_batches_sorted_eq!(expected, &result);

    let result = plan_and_collect(&ctx, "SHOW EXTENDED COLUMNS FROM t")
        .await
        .unwrap();
    assert_batches_sorted_eq!(expected, &result);
}

#[tokio::test]
async fn information_schema_show_table_table_names() {
    let ctx =
        SessionContext::with_config(SessionConfig::new().with_information_schema(true));

    ctx.register_table("t", table_with_sequence(1, 1).unwrap())
        .unwrap();

    let result = plan_and_collect(&ctx, "SHOW COLUMNS FROM public.t")
        .await
        .unwrap();

    let expected = vec![
        "+---------------+--------------+------------+-------------+-----------+-------------+",
        "| table_catalog | table_schema | table_name | column_name | data_type | is_nullable |",
        "+---------------+--------------+------------+-------------+-----------+-------------+",
        "| datafusion    | public       | t          | i           | Int32     | YES         |",
        "+---------------+--------------+------------+-------------+-----------+-------------+",
    ];
    assert_batches_sorted_eq!(expected, &result);

    let result = plan_and_collect(&ctx, "SHOW columns from datafusion.public.t")
        .await
        .unwrap();
    assert_batches_sorted_eq!(expected, &result);

    let err = plan_and_collect(&ctx, "SHOW columns from t2")
        .await
        .unwrap_err();
    assert_eq!(
        err.to_string(),
        // Error propagates from SessionState::get_table_provider
        "Error during planning: 'datafusion.public.t2' not found"
    );

    let err = plan_and_collect(&ctx, "SHOW columns from datafusion.public.t2")
        .await
        .unwrap_err();
    assert_eq!(
        err.to_string(),
        // Error propagates from SessionState::get_table_provider
        "Error during planning: 'datafusion.public.t2' not found"
    );
}

// FIXME once we support raise error while show non-existing variable, we could add this back
//#[tokio::test]
//async fn show_unsupported() {
//    let ctx = SessionContext::with_config(SessionConfig::new());
//
//    let err = plan_and_collect(&ctx, "SHOW SOMETHING_UNKNOWN")
//        .await
//        .unwrap_err();
//
//    assert_eq!(err.to_string(), "This feature is not implemented: SHOW SOMETHING_UNKNOWN not implemented. Supported syntax: SHOW <TABLES>");
//}

// FIXME
// currently we cannot know whether a variable exists, this will output 0 row instead
// one way to fix this is to generate a ConfigOptions and get options' key to compare
// however config.rs is currently in core lib, could not be used by datafusion_sql due to the dependency cycle
#[tokio::test]
async fn show_non_existing_variable() {
    let ctx =
        SessionContext::with_config(SessionConfig::new().with_information_schema(true));

    let result = plan_and_collect(&ctx, "SHOW SOMETHING_UNKNOWN")
        .await
        .unwrap();

    assert_eq!(result.len(), 0);
}

#[tokio::test]
async fn show_unsupported_when_information_schema_off() {
    let ctx = SessionContext::with_config(SessionConfig::new());

    let err = plan_and_collect(&ctx, "SHOW SOMETHING").await.unwrap_err();

    assert_eq!(err.to_string(), "Error during planning: SHOW [VARIABLE] is not supported unless information_schema is enabled");
}

#[tokio::test]
async fn information_schema_columns_not_exist_by_default() {
    let ctx = SessionContext::new();

    let err = plan_and_collect(&ctx, "SELECT * from information_schema.columns")
        .await
        .unwrap_err();
    assert_eq!(
        err.to_string(),
        // Error propagates from SessionState::schema_for_ref
        "Error during planning: failed to resolve schema: information_schema"
    );
}

fn table_with_many_types() -> Arc<dyn TableProvider> {
    let schema = Schema::new(vec![
        Field::new("int32_col", DataType::Int32, false),
        Field::new("float64_col", DataType::Float64, true),
        Field::new("utf8_col", DataType::Utf8, true),
        Field::new("large_utf8_col", DataType::LargeUtf8, false),
        Field::new("binary_col", DataType::Binary, false),
        Field::new("large_binary_col", DataType::LargeBinary, false),
        Field::new(
            "timestamp_nanos",
            DataType::Timestamp(TimeUnit::Nanosecond, None),
            false,
        ),
    ]);

    let batch = RecordBatch::try_new(
        Arc::new(schema.clone()),
        vec![
            Arc::new(Int32Array::from_slice([1])),
            Arc::new(Float64Array::from_slice([1.0])),
            Arc::new(StringArray::from(vec![Some("foo")])),
            Arc::new(LargeStringArray::from(vec![Some("bar")])),
<<<<<<< HEAD
            Arc::new(BinaryArray::from_slice(&[b"foo" as &[u8]])),
            Arc::new(LargeBinaryArray::from_slice(&[b"foo" as &[u8]])),
            Arc::new(TimestampNanosecondArray::from(vec![Some(123)])),
=======
            Arc::new(BinaryArray::from_slice([b"foo" as &[u8]])),
            Arc::new(LargeBinaryArray::from_slice([b"foo" as &[u8]])),
            Arc::new(TimestampNanosecondArray::from_opt_vec(
                vec![Some(123)],
                None,
            )),
>>>>>>> fc030017
        ],
    )
    .unwrap();
    let provider = MemTable::try_new(Arc::new(schema), vec![vec![batch]]).unwrap();
    Arc::new(provider)
}

#[tokio::test]
async fn information_schema_columns() {
    let ctx =
        SessionContext::with_config(SessionConfig::new().with_information_schema(true));
    let catalog = MemoryCatalogProvider::new();
    let schema = MemorySchemaProvider::new();

    schema
        .register_table("t1".to_owned(), table_with_sequence(1, 1).unwrap())
        .unwrap();

    schema
        .register_table("t2".to_owned(), table_with_many_types())
        .unwrap();
    catalog
        .register_schema("my_schema", Arc::new(schema))
        .unwrap();
    ctx.register_catalog("my_catalog", Arc::new(catalog));

    let result = plan_and_collect(&ctx, "SELECT * from information_schema.columns")
        .await
        .unwrap();

    let expected = vec![
        "+---------------+--------------+------------+------------------+------------------+----------------+-------------+-----------------------------+--------------------------+------------------------+-------------------+-------------------------+---------------+--------------------+---------------+",
        "| table_catalog | table_schema | table_name | column_name      | ordinal_position | column_default | is_nullable | data_type                   | character_maximum_length | character_octet_length | numeric_precision | numeric_precision_radix | numeric_scale | datetime_precision | interval_type |",
        "+---------------+--------------+------------+------------------+------------------+----------------+-------------+-----------------------------+--------------------------+------------------------+-------------------+-------------------------+---------------+--------------------+---------------+",
        "| my_catalog    | my_schema    | t1         | i                | 0                |                | YES         | Int32                       |                          |                        | 32                | 2                       |               |                    |               |",
        "| my_catalog    | my_schema    | t2         | binary_col       | 4                |                | NO          | Binary                      |                          | 2147483647             |                   |                         |               |                    |               |",
        "| my_catalog    | my_schema    | t2         | float64_col      | 1                |                | YES         | Float64                     |                          |                        | 24                | 2                       |               |                    |               |",
        "| my_catalog    | my_schema    | t2         | int32_col        | 0                |                | NO          | Int32                       |                          |                        | 32                | 2                       |               |                    |               |",
        "| my_catalog    | my_schema    | t2         | large_binary_col | 5                |                | NO          | LargeBinary                 |                          | 9223372036854775807    |                   |                         |               |                    |               |",
        "| my_catalog    | my_schema    | t2         | large_utf8_col   | 3                |                | NO          | LargeUtf8                   |                          | 9223372036854775807    |                   |                         |               |                    |               |",
        "| my_catalog    | my_schema    | t2         | timestamp_nanos  | 6                |                | NO          | Timestamp(Nanosecond, None) |                          |                        |                   |                         |               |                    |               |",
        "| my_catalog    | my_schema    | t2         | utf8_col         | 2                |                | YES         | Utf8                        |                          | 2147483647             |                   |                         |               |                    |               |",
        "+---------------+--------------+------------+------------------+------------------+----------------+-------------+-----------------------------+--------------------------+------------------------+-------------------+-------------------------+---------------+--------------------+---------------+",
    ];
    assert_batches_sorted_eq!(expected, &result);
}

#[tokio::test]
async fn show_create_view() {
    let ctx =
        SessionContext::with_config(SessionConfig::new().with_information_schema(true));
    let table_sql = "CREATE TABLE abc AS VALUES (1,2,3), (4,5,6)";
    plan_and_collect(&ctx, table_sql).await.unwrap();
    let view_sql = "CREATE VIEW xyz AS SELECT * FROM abc";
    plan_and_collect(&ctx, view_sql).await.unwrap();

    let results_sql = "SHOW CREATE TABLE xyz";
    let results = plan_and_collect(&ctx, results_sql).await.unwrap();
    assert_eq!(results[0].num_rows(), 1);

    let expected = vec![
        "+---------------+--------------+------------+--------------------------------------+",
        "| table_catalog | table_schema | table_name | definition                           |",
        "+---------------+--------------+------------+--------------------------------------+",
        "| datafusion    | public       | xyz        | CREATE VIEW xyz AS SELECT * FROM abc |",
        "+---------------+--------------+------------+--------------------------------------+",
    ];
    assert_batches_eq!(expected, &results);
}

#[tokio::test]
async fn show_create_view_in_catalog() {
    let ctx =
        SessionContext::with_config(SessionConfig::new().with_information_schema(true));
    let table_sql = "CREATE TABLE abc AS VALUES (1,2,3), (4,5,6)";
    plan_and_collect(&ctx, table_sql).await.unwrap();
    let schema_sql = "CREATE SCHEMA test";
    plan_and_collect(&ctx, schema_sql).await.unwrap();
    let view_sql = "CREATE VIEW test.xyz AS SELECT * FROM abc";
    plan_and_collect(&ctx, view_sql).await.unwrap();

    let result_sql = "SHOW CREATE TABLE test.xyz";
    let results = plan_and_collect(&ctx, result_sql).await.unwrap();
    assert_eq!(results[0].num_rows(), 1);

    let expected = vec![
        "+---------------+--------------+------------+-------------------------------------------+",
        "| table_catalog | table_schema | table_name | definition                                |",
        "+---------------+--------------+------------+-------------------------------------------+",
        "| datafusion    | test         | xyz        | CREATE VIEW test.xyz AS SELECT * FROM abc |",
        "+---------------+--------------+------------+-------------------------------------------+",
    ];
    assert_batches_eq!(expected, &results);
}

#[tokio::test]
async fn show_create_table() {
    let ctx =
        SessionContext::with_config(SessionConfig::new().with_information_schema(true));
    let table_sql = "CREATE TABLE abc AS VALUES (1,2,3), (4,5,6)";
    plan_and_collect(&ctx, table_sql).await.unwrap();

    let result_sql = "SHOW CREATE TABLE abc";
    let results = plan_and_collect(&ctx, result_sql).await.unwrap();

    let expected = vec![
        "+---------------+--------------+------------+------------+",
        "| table_catalog | table_schema | table_name | definition |",
        "+---------------+--------------+------------+------------+",
        "| datafusion    | public       | abc        |            |",
        "+---------------+--------------+------------+------------+",
    ];

    assert_batches_eq!(expected, &results);
}

#[tokio::test]
async fn show_external_create_table() {
    let ctx =
        SessionContext::with_config(SessionConfig::new().with_information_schema(true));

    let table_sql =
        "CREATE EXTERNAL TABLE abc STORED AS CSV WITH HEADER ROW LOCATION '../../testing/data/csv/aggregate_test_100.csv'";
    plan_and_collect(&ctx, table_sql).await.unwrap();

    let result_sql = "SHOW CREATE TABLE abc";
    let results = plan_and_collect(&ctx, result_sql).await.unwrap();

    let expected = vec![
        "+---------------+--------------+------------+-------------------------------------------------------------------------------------------------+",
        "| table_catalog | table_schema | table_name | definition                                                                                      |",
        "+---------------+--------------+------------+-------------------------------------------------------------------------------------------------+",
        "| datafusion    | public       | abc        | CREATE EXTERNAL TABLE abc STORED AS CSV LOCATION ../../testing/data/csv/aggregate_test_100.csv  |",
        "+---------------+--------------+------------+-------------------------------------------------------------------------------------------------+",
    ];

    assert_batches_eq!(expected, &results);
}

/// Execute SQL and return results
async fn plan_and_collect(ctx: &SessionContext, sql: &str) -> Result<Vec<RecordBatch>> {
    ctx.sql(sql).await?.collect().await
}

#[tokio::test]
async fn show_variable_in_config_options() {
    let ctx =
        SessionContext::with_config(SessionConfig::new().with_information_schema(true));
    let sql = "SHOW datafusion.execution.batch_size";
    let results = plan_and_collect(&ctx, sql).await.unwrap();

    let expected = vec![
        "+---------------------------------+---------+",
        "| name                            | setting |",
        "+---------------------------------+---------+",
        "| datafusion.execution.batch_size | 8192    |",
        "+---------------------------------+---------+",
    ];

    assert_batches_eq!(expected, &results);
}

#[tokio::test]
async fn show_all() {
    let ctx =
        SessionContext::with_config(SessionConfig::new().with_information_schema(true));
    let sql = "SHOW ALL";

    let results = plan_and_collect(&ctx, sql).await.unwrap();

    // Has all the default values, should be in order by name
    let expected = vec![
        "+-------------------------------------------------+---------+",
        "| name                                            | setting |",
        "+-------------------------------------------------+---------+",
        "| datafusion.execution.batch_size                 | 8192    |",
        "| datafusion.execution.coalesce_batches           | true    |",
        "| datafusion.execution.coalesce_target_batch_size | 4096    |",
        "| datafusion.execution.parquet.enable_page_index  | false   |",
        "| datafusion.execution.parquet.pushdown_filters   | false   |",
        "| datafusion.execution.parquet.reorder_filters    | false   |",
        "| datafusion.execution.time_zone                  | UTC     |",
        "| datafusion.explain.logical_plan_only            | false   |",
        "| datafusion.explain.physical_plan_only           | false   |",
        "| datafusion.optimizer.filter_null_join_keys      | false   |",
        "| datafusion.optimizer.max_passes                 | 3       |",
        "| datafusion.optimizer.skip_failed_rules          | true    |",
        "+-------------------------------------------------+---------+",
    ];

    assert_batches_eq!(expected, &results);
}

#[tokio::test]
async fn show_time_zone_default_utc() {
    // https://github.com/apache/arrow-datafusion/issues/3255
    let ctx =
        SessionContext::with_config(SessionConfig::new().with_information_schema(true));
    let sql = "SHOW TIME ZONE";
    let results = plan_and_collect(&ctx, sql).await.unwrap();

    let expected = vec![
        "+--------------------------------+---------+",
        "| name                           | setting |",
        "+--------------------------------+---------+",
        "| datafusion.execution.time_zone | UTC     |",
        "+--------------------------------+---------+",
    ];

    assert_batches_eq!(expected, &results);
}

#[tokio::test]
async fn show_timezone_default_utc() {
    // https://github.com/apache/arrow-datafusion/issues/3255
    let ctx =
        SessionContext::with_config(SessionConfig::new().with_information_schema(true));
    let sql = "SHOW TIMEZONE";
    let results = plan_and_collect(&ctx, sql).await.unwrap();

    let expected = vec![
        "+--------------------------------+---------+",
        "| name                           | setting |",
        "+--------------------------------+---------+",
        "| datafusion.execution.time_zone | UTC     |",
        "+--------------------------------+---------+",
    ];

    assert_batches_eq!(expected, &results);
}<|MERGE_RESOLUTION|>--- conflicted
+++ resolved
@@ -517,18 +517,9 @@
             Arc::new(Float64Array::from_slice([1.0])),
             Arc::new(StringArray::from(vec![Some("foo")])),
             Arc::new(LargeStringArray::from(vec![Some("bar")])),
-<<<<<<< HEAD
-            Arc::new(BinaryArray::from_slice(&[b"foo" as &[u8]])),
-            Arc::new(LargeBinaryArray::from_slice(&[b"foo" as &[u8]])),
-            Arc::new(TimestampNanosecondArray::from(vec![Some(123)])),
-=======
             Arc::new(BinaryArray::from_slice([b"foo" as &[u8]])),
             Arc::new(LargeBinaryArray::from_slice([b"foo" as &[u8]])),
-            Arc::new(TimestampNanosecondArray::from_opt_vec(
-                vec![Some(123)],
-                None,
-            )),
->>>>>>> fc030017
+            Arc::new(TimestampNanosecondArray::from(vec![Some(123)])),
         ],
     )
     .unwrap();
