// Licensed to the Apache Software Foundation (ASF) under one
// or more contributor license agreements.  See the NOTICE file
// distributed with this work for additional information
// regarding copyright ownership.  The ASF licenses this file
// to you under the Apache License, Version 2.0 (the
// "License"); you may not use this file except in compliance
// with the License.  You may obtain a copy of the License at
//
//   http://www.apache.org/licenses/LICENSE-2.0
//
// Unless required by applicable law or agreed to in writing,
// software distributed under the License is distributed on an
// "AS IS" BASIS, WITHOUT WARRANTIES OR CONDITIONS OF ANY
// KIND, either express or implied.  See the License for the
// specific language governing permissions and limitations
// under the License.

use std::convert::TryFrom;
use std::sync::Arc;

use arrow::{
    array::*, datatypes::*, record_batch::RecordBatch,
    util::display::array_value_to_string,
};
use chrono::prelude::*;
use chrono::Duration;

use datafusion::config::ConfigOptions;
use datafusion::datasource::TableProvider;
use datafusion::from_slice::FromSlice;
use datafusion::logical_expr::{Aggregate, LogicalPlan, Projection, TableScan};
use datafusion::physical_plan::metrics::MetricValue;
use datafusion::physical_plan::ExecutionPlan;
use datafusion::physical_plan::ExecutionPlanVisitor;
use datafusion::prelude::*;
use datafusion::test_util;
use datafusion::{assert_batches_eq, assert_batches_sorted_eq};
use datafusion::{datasource::MemTable, physical_plan::collect};
use datafusion::{
    error::{DataFusionError, Result},
    physical_plan::ColumnarValue,
};
use datafusion::{execution::context::SessionContext, physical_plan::displayable};
use datafusion_common::cast::as_float64_array;
use datafusion_common::{assert_contains, assert_not_contains};
use datafusion_expr::Volatility;
use object_store::path::Path;
use std::fs::File;
use std::io::Write;
use std::ops::Sub;
use std::path::PathBuf;
use tempfile::TempDir;

/// A macro to assert that some particular line contains two substrings
///
/// Usage: `assert_metrics!(actual, operator_name, metrics)`
///
macro_rules! assert_metrics {
    ($ACTUAL: expr, $OPERATOR_NAME: expr, $METRICS: expr) => {
        let found = $ACTUAL
            .lines()
            .any(|line| line.contains($OPERATOR_NAME) && line.contains($METRICS));
        assert!(
            found,
            "Can not find a line with both '{}' and '{}' in\n\n{}",
            $OPERATOR_NAME, $METRICS, $ACTUAL
        );
    };
}

macro_rules! test_expression {
    ($SQL:expr, $EXPECTED:expr) => {
        let ctx = SessionContext::new();
        let sql = format!("SELECT {}", $SQL);
        let actual = execute(&ctx, sql.as_str()).await;
        assert_eq!(actual[0][0], $EXPECTED);
    };
}

pub mod aggregates;
#[cfg(feature = "avro")]
pub mod avro;
pub mod cast;
pub mod create_drop;
pub mod errors;
pub mod explain_analyze;
pub mod expr;
pub mod functions;
pub mod group_by;
pub mod intersection;
pub mod joins;
pub mod json;
pub mod limit;
pub mod math;
pub mod order;
pub mod parquet;
pub mod predicates;
pub mod projection;
pub mod references;
pub mod select;
pub mod timestamp;
pub mod udf;
pub mod union;
pub mod wildcard;
pub mod window;

pub mod arrow_typeof;
pub mod decimal;
pub mod explain;
pub mod idenfifers;
pub mod information_schema;
pub mod parquet_schema;
pub mod partitioned_csv;
pub mod set_variable;
pub mod subqueries;
#[cfg(feature = "unicode_expressions")]
pub mod unicode;

fn assert_float_eq<T>(expected: &[Vec<T>], received: &[Vec<String>])
where
    T: AsRef<str>,
{
    expected
        .iter()
        .flatten()
        .zip(received.iter().flatten())
        .for_each(|(l, r)| {
            let (l, r) = (
                l.as_ref().parse::<f64>().unwrap(),
                r.as_str().parse::<f64>().unwrap(),
            );
            if l.is_nan() || r.is_nan() {
                assert!(l.is_nan() && r.is_nan());
            } else if (l - r).abs() > 2.0 * f64::EPSILON {
                panic!("{l} != {r}")
            }
        });
}

fn create_ctx() -> SessionContext {
    let ctx = SessionContext::new();

    // register a custom UDF
    ctx.register_udf(create_udf(
        "custom_sqrt",
        vec![DataType::Float64],
        Arc::new(DataType::Float64),
        Volatility::Immutable,
        Arc::new(custom_sqrt),
    ));

    ctx
}

fn custom_sqrt(args: &[ColumnarValue]) -> Result<ColumnarValue> {
    let arg = &args[0];
    if let ColumnarValue::Array(v) = arg {
        let input = as_float64_array(v).expect("cast failed");
        let array: Float64Array = input.iter().map(|v| v.map(|x| x.sqrt())).collect();
        Ok(ColumnarValue::Array(Arc::new(array)))
    } else {
        unimplemented!()
    }
}

fn create_case_context() -> Result<SessionContext> {
    let ctx = SessionContext::new();
    let schema = Arc::new(Schema::new(vec![Field::new("c1", DataType::Utf8, true)]));
    let data = RecordBatch::try_new(
        schema,
        vec![Arc::new(StringArray::from(vec![
            Some("a"),
            Some("b"),
            Some("c"),
            None,
        ]))],
    )?;
    ctx.register_batch("t1", data)?;
    Ok(ctx)
}

fn create_join_context(
    column_left: &str,
    column_right: &str,
    repartition_joins: bool,
) -> Result<SessionContext> {
    let ctx = SessionContext::with_config(
        SessionConfig::new()
            .with_repartition_joins(repartition_joins)
            .with_target_partitions(2)
            .with_batch_size(4096),
    );

    let t1_schema = Arc::new(Schema::new(vec![
        Field::new(column_left, DataType::UInt32, true),
        Field::new("t1_name", DataType::Utf8, true),
        Field::new("t1_int", DataType::UInt32, true),
    ]));
    let t1_data = RecordBatch::try_new(
        t1_schema,
        vec![
            Arc::new(UInt32Array::from_slice([11, 22, 33, 44])),
            Arc::new(StringArray::from(vec![
                Some("a"),
                Some("b"),
                Some("c"),
                Some("d"),
            ])),
            Arc::new(UInt32Array::from_slice([1, 2, 3, 4])),
        ],
    )?;
    ctx.register_batch("t1", t1_data)?;

    let t2_schema = Arc::new(Schema::new(vec![
        Field::new(column_right, DataType::UInt32, true),
        Field::new("t2_name", DataType::Utf8, true),
        Field::new("t2_int", DataType::UInt32, true),
    ]));
    let t2_data = RecordBatch::try_new(
        t2_schema,
        vec![
            Arc::new(UInt32Array::from_slice([11, 22, 44, 55])),
            Arc::new(StringArray::from(vec![
                Some("z"),
                Some("y"),
                Some("x"),
                Some("w"),
            ])),
            Arc::new(UInt32Array::from_slice([3, 1, 3, 3])),
        ],
    )?;
    ctx.register_batch("t2", t2_data)?;

    Ok(ctx)
}

fn create_left_semi_anti_join_context_with_null_ids(
    column_left: &str,
    column_right: &str,
    repartition_joins: bool,
) -> Result<SessionContext> {
    let ctx = SessionContext::with_config(
        SessionConfig::new()
            .with_repartition_joins(repartition_joins)
            .with_target_partitions(2)
            .with_batch_size(4096),
    );

    let t1_schema = Arc::new(Schema::new(vec![
        Field::new(column_left, DataType::UInt32, true),
        Field::new("t1_name", DataType::Utf8, true),
        Field::new("t1_int", DataType::UInt32, true),
    ]));
    let t1_data = RecordBatch::try_new(
        t1_schema,
        vec![
            Arc::new(UInt32Array::from(vec![
                Some(11),
                Some(11),
                Some(22),
                Some(33),
                Some(44),
                None,
            ])),
            Arc::new(StringArray::from(vec![
                Some("a"),
                Some("a"),
                Some("b"),
                Some("c"),
                Some("d"),
                Some("e"),
            ])),
            Arc::new(UInt32Array::from_slice([1, 1, 2, 3, 4, 0])),
        ],
    )?;
    ctx.register_batch("t1", t1_data)?;

    let t2_schema = Arc::new(Schema::new(vec![
        Field::new(column_right, DataType::UInt32, true),
        Field::new("t2_name", DataType::Utf8, true),
        Field::new("t2_int", DataType::UInt32, true),
    ]));
    let t2_data = RecordBatch::try_new(
        t2_schema,
        vec![
            Arc::new(UInt32Array::from(vec![
                Some(11),
                Some(11),
                Some(22),
                Some(44),
                Some(55),
                None,
            ])),
            Arc::new(StringArray::from(vec![
                Some("z"),
                Some("z"),
                Some("y"),
                Some("x"),
                Some("w"),
                Some("v"),
            ])),
            Arc::new(UInt32Array::from_slice([3, 3, 1, 3, 3, 0])),
        ],
    )?;
    ctx.register_batch("t2", t2_data)?;

    Ok(ctx)
}

fn create_right_semi_anti_join_context_with_null_ids(
    column_left: &str,
    column_right: &str,
    repartition_joins: bool,
) -> Result<SessionContext> {
    let ctx = SessionContext::with_config(
        SessionConfig::new()
            .with_repartition_joins(repartition_joins)
            .with_target_partitions(2)
            .with_batch_size(4096),
    );

    let t1_schema = Arc::new(Schema::new(vec![
        Field::new(column_left, DataType::UInt32, true),
        Field::new("t1_name", DataType::Utf8, true),
        Field::new("t1_int", DataType::UInt32, true),
    ]));
    let t1_data = RecordBatch::try_new(
        t1_schema,
        vec![
            Arc::new(UInt32Array::from(vec![
                Some(11),
                Some(22),
                Some(33),
                Some(44),
                None,
            ])),
            Arc::new(StringArray::from(vec![
                Some("a"),
                Some("b"),
                Some("c"),
                Some("d"),
                Some("e"),
            ])),
            Arc::new(UInt32Array::from_slice([1, 2, 3, 4, 0])),
        ],
    )?;
    ctx.register_batch("t1", t1_data)?;

    let t2_schema = Arc::new(Schema::new(vec![
        Field::new(column_right, DataType::UInt32, true),
        Field::new("t2_name", DataType::Utf8, true),
    ]));
    // t2 data size is smaller than t1
    let t2_data = RecordBatch::try_new(
        t2_schema,
        vec![
            Arc::new(UInt32Array::from(vec![Some(11), Some(11), None])),
            Arc::new(StringArray::from(vec![Some("a"), Some("x"), None])),
        ],
    )?;
    ctx.register_batch("t2", t2_data)?;

    Ok(ctx)
}

fn create_join_context_qualified(
    left_name: &str,
    right_name: &str,
) -> Result<SessionContext> {
    let ctx = SessionContext::new();

    let t1_schema = Arc::new(Schema::new(vec![
        Field::new("a", DataType::UInt32, true),
        Field::new("b", DataType::UInt32, true),
        Field::new("c", DataType::UInt32, true),
    ]));
    let t1_data = RecordBatch::try_new(
        t1_schema,
        vec![
            Arc::new(UInt32Array::from_slice([1, 2, 3, 4])),
            Arc::new(UInt32Array::from_slice([10, 20, 30, 40])),
            Arc::new(UInt32Array::from_slice([50, 60, 70, 80])),
        ],
    )?;
    ctx.register_batch(left_name, t1_data)?;

    let t2_schema = Arc::new(Schema::new(vec![
        Field::new("a", DataType::UInt32, true),
        Field::new("b", DataType::UInt32, true),
        Field::new("c", DataType::UInt32, true),
    ]));
    let t2_data = RecordBatch::try_new(
        t2_schema,
        vec![
            Arc::new(UInt32Array::from_slice([1, 2, 9, 4])),
            Arc::new(UInt32Array::from_slice([100, 200, 300, 400])),
            Arc::new(UInt32Array::from_slice([500, 600, 700, 800])),
        ],
    )?;
    ctx.register_batch(right_name, t2_data)?;

    Ok(ctx)
}

fn create_hashjoin_datatype_context() -> Result<SessionContext> {
    let ctx = SessionContext::new();

    let t1_schema = Schema::new(vec![
        Field::new("c1", DataType::Date32, true),
        Field::new("c2", DataType::Date64, true),
        Field::new("c3", DataType::Decimal128(5, 2), true),
        Field::new(
            "c4",
            DataType::Dictionary(Box::new(DataType::Int32), Box::new(DataType::Utf8)),
            true,
        ),
    ]);
    let dict1: DictionaryArray<Int32Type> =
        vec!["abc", "def", "ghi", "jkl"].into_iter().collect();
    let t1_data = RecordBatch::try_new(
        Arc::new(t1_schema),
        vec![
            Arc::new(Date32Array::from(vec![Some(1), Some(2), None, Some(3)])),
            Arc::new(Date64Array::from(vec![
                Some(86400000),
                Some(172800000),
                Some(259200000),
                None,
            ])),
            Arc::new(
                Decimal128Array::from_iter_values([123, 45600, 78900, -12312])
                    .with_precision_and_scale(5, 2)
                    .unwrap(),
            ),
            Arc::new(dict1),
        ],
    )?;
    ctx.register_batch("t1", t1_data)?;

    let t2_schema = Schema::new(vec![
        Field::new("c1", DataType::Date32, true),
        Field::new("c2", DataType::Date64, true),
        Field::new("c3", DataType::Decimal128(10, 2), true),
        Field::new(
            "c4",
            DataType::Dictionary(Box::new(DataType::Int32), Box::new(DataType::Utf8)),
            true,
        ),
    ]);
    let dict2: DictionaryArray<Int32Type> =
        vec!["abc", "abcdefg", "qwerty", ""].into_iter().collect();
    let t2_data = RecordBatch::try_new(
        Arc::new(t2_schema),
        vec![
            Arc::new(Date32Array::from(vec![Some(1), None, None, Some(3)])),
            Arc::new(Date64Array::from(vec![
                Some(86400000),
                None,
                Some(259200000),
                None,
            ])),
            Arc::new(
                Decimal128Array::from_iter_values([-12312, 10000000, 0, 78900])
                    .with_precision_and_scale(10, 2)
                    .unwrap(),
            ),
            Arc::new(dict2),
        ],
    )?;
    ctx.register_batch("t2", t2_data)?;

    Ok(ctx)
}

/// the table column_left has more rows than the table column_right
fn create_join_context_unbalanced(
    column_left: &str,
    column_right: &str,
) -> Result<SessionContext> {
    let ctx = SessionContext::new();

    let t1_schema = Arc::new(Schema::new(vec![
        Field::new(column_left, DataType::UInt32, true),
        Field::new("t1_name", DataType::Utf8, true),
    ]));
    let t1_data = RecordBatch::try_new(
        t1_schema,
        vec![
            Arc::new(UInt32Array::from_slice([11, 22, 33, 44, 77])),
            Arc::new(StringArray::from(vec![
                Some("a"),
                Some("b"),
                Some("c"),
                Some("d"),
                Some("e"),
            ])),
        ],
    )?;
    ctx.register_batch("t1", t1_data)?;

    let t2_schema = Arc::new(Schema::new(vec![
        Field::new(column_right, DataType::UInt32, true),
        Field::new("t2_name", DataType::Utf8, true),
    ]));
    let t2_data = RecordBatch::try_new(
        t2_schema,
        vec![
            Arc::new(UInt32Array::from_slice([11, 22, 44, 55])),
            Arc::new(StringArray::from(vec![
                Some("z"),
                Some("y"),
                Some("x"),
                Some("w"),
            ])),
        ],
    )?;
    ctx.register_batch("t2", t2_data)?;

    Ok(ctx)
}

// Create memory tables with nulls
fn create_join_context_with_nulls() -> Result<SessionContext> {
    let ctx = SessionContext::new();

    let t1_schema = Arc::new(Schema::new(vec![
        Field::new("t1_id", DataType::UInt32, true),
        Field::new("t1_name", DataType::Utf8, true),
    ]));
    let t1_data = RecordBatch::try_new(
        t1_schema,
        vec![
            Arc::new(UInt32Array::from(vec![11, 22, 33, 44, 77, 88, 99])),
            Arc::new(StringArray::from(vec![
                Some("a"),
                Some("b"),
                Some("c"),
                Some("d"),
                Some("e"),
                None,
                None,
            ])),
        ],
    )?;
    ctx.register_batch("t1", t1_data)?;

    let t2_schema = Arc::new(Schema::new(vec![
        Field::new("t2_id", DataType::UInt32, true),
        Field::new("t2_name", DataType::Utf8, true),
    ]));
    let t2_data = RecordBatch::try_new(
        t2_schema,
        vec![
            Arc::new(UInt32Array::from(vec![11, 22, 44, 55, 99])),
            Arc::new(StringArray::from(vec![
                Some("z"),
                None,
                Some("x"),
                Some("w"),
                Some("u"),
            ])),
        ],
    )?;
    ctx.register_batch("t2", t2_data)?;

    Ok(ctx)
}

fn create_sort_merge_join_context(
    column_left: &str,
    column_right: &str,
) -> Result<SessionContext> {
    let mut config = ConfigOptions::new();
    config.built_in.optimizer.prefer_hash_join = false;

    let ctx = SessionContext::with_config(config.into());

    let t1_schema = Arc::new(Schema::new(vec![
        Field::new(column_left, DataType::UInt32, true),
        Field::new("t1_name", DataType::Utf8, true),
        Field::new("t1_int", DataType::UInt32, true),
    ]));
    let t1_data = RecordBatch::try_new(
        t1_schema,
        vec![
            Arc::new(UInt32Array::from_slice([11, 22, 33, 44])),
            Arc::new(StringArray::from(vec![
                Some("a"),
                Some("b"),
                Some("c"),
                Some("d"),
            ])),
            Arc::new(UInt32Array::from_slice([1, 2, 3, 4])),
        ],
    )?;
    ctx.register_batch("t1", t1_data)?;

    let t2_schema = Arc::new(Schema::new(vec![
        Field::new(column_right, DataType::UInt32, true),
        Field::new("t2_name", DataType::Utf8, true),
        Field::new("t2_int", DataType::UInt32, true),
    ]));
    let t2_data = RecordBatch::try_new(
        t2_schema,
        vec![
            Arc::new(UInt32Array::from_slice([11, 22, 44, 55])),
            Arc::new(StringArray::from(vec![
                Some("z"),
                Some("y"),
                Some("x"),
                Some("w"),
            ])),
            Arc::new(UInt32Array::from_slice([3, 1, 3, 3])),
        ],
    )?;
    ctx.register_batch("t2", t2_data)?;

    Ok(ctx)
}

fn create_sort_merge_join_datatype_context() -> Result<SessionContext> {
<<<<<<< HEAD
    let mut config = ConfigOptions::new();
    config.built_in.optimizer.prefer_hash_join = false;
    config.built_in.execution.target_partitions = 2;

    let ctx = SessionContext::with_config(config.into());
=======
    let ctx = SessionContext::with_config(
        SessionConfig::new()
            .set_bool(OPT_PREFER_HASH_JOIN, false)
            .with_target_partitions(2)
            .with_batch_size(4096),
    );
>>>>>>> f7477dc5

    let t1_schema = Schema::new(vec![
        Field::new("c1", DataType::Date32, true),
        Field::new("c2", DataType::Date64, true),
        Field::new("c3", DataType::Decimal128(5, 2), true),
        Field::new(
            "c4",
            DataType::Dictionary(Box::new(DataType::Int32), Box::new(DataType::Utf8)),
            true,
        ),
    ]);
    let dict1: DictionaryArray<Int32Type> =
        vec!["abc", "def", "ghi", "jkl"].into_iter().collect();
    let t1_data = RecordBatch::try_new(
        Arc::new(t1_schema),
        vec![
            Arc::new(Date32Array::from(vec![Some(1), Some(2), None, Some(3)])),
            Arc::new(Date64Array::from(vec![
                Some(86400000),
                Some(172800000),
                Some(259200000),
                None,
            ])),
            Arc::new(
                Decimal128Array::from_iter_values([123, 45600, 78900, -12312])
                    .with_precision_and_scale(5, 2)
                    .unwrap(),
            ),
            Arc::new(dict1),
        ],
    )?;
    ctx.register_batch("t1", t1_data)?;

    let t2_schema = Schema::new(vec![
        Field::new("c1", DataType::Date32, true),
        Field::new("c2", DataType::Date64, true),
        Field::new("c3", DataType::Decimal128(10, 2), true),
        Field::new(
            "c4",
            DataType::Dictionary(Box::new(DataType::Int32), Box::new(DataType::Utf8)),
            true,
        ),
    ]);
    let dict2: DictionaryArray<Int32Type> =
        vec!["abc", "abcdefg", "qwerty", ""].into_iter().collect();
    let t2_data = RecordBatch::try_new(
        Arc::new(t2_schema),
        vec![
            Arc::new(Date32Array::from(vec![Some(1), None, None, Some(3)])),
            Arc::new(Date64Array::from(vec![
                Some(86400000),
                None,
                Some(259200000),
                None,
            ])),
            Arc::new(
                Decimal128Array::from_iter_values([-12312, 10000000, 0, 78900])
                    .with_precision_and_scale(10, 2)
                    .unwrap(),
            ),
            Arc::new(dict2),
        ],
    )?;
    ctx.register_batch("t2", t2_data)?;

    Ok(ctx)
}

fn get_tpch_table_schema(table: &str) -> Schema {
    match table {
        "customer" => Schema::new(vec![
            Field::new("c_custkey", DataType::Int64, false),
            Field::new("c_name", DataType::Utf8, false),
            Field::new("c_address", DataType::Utf8, false),
            Field::new("c_nationkey", DataType::Int64, false),
            Field::new("c_phone", DataType::Utf8, false),
            Field::new("c_acctbal", DataType::Decimal128(15, 2), false),
            Field::new("c_mktsegment", DataType::Utf8, false),
            Field::new("c_comment", DataType::Utf8, false),
        ]),

        "orders" => Schema::new(vec![
            Field::new("o_orderkey", DataType::Int64, false),
            Field::new("o_custkey", DataType::Int64, false),
            Field::new("o_orderstatus", DataType::Utf8, false),
            Field::new("o_totalprice", DataType::Decimal128(15, 2), false),
            Field::new("o_orderdate", DataType::Date32, false),
            Field::new("o_orderpriority", DataType::Utf8, false),
            Field::new("o_clerk", DataType::Utf8, false),
            Field::new("o_shippriority", DataType::Int32, false),
            Field::new("o_comment", DataType::Utf8, false),
        ]),

        "lineitem" => Schema::new(vec![
            Field::new("l_orderkey", DataType::Int64, false),
            Field::new("l_partkey", DataType::Int64, false),
            Field::new("l_suppkey", DataType::Int64, false),
            Field::new("l_linenumber", DataType::Int32, false),
            Field::new("l_quantity", DataType::Decimal128(15, 2), false),
            Field::new("l_extendedprice", DataType::Decimal128(15, 2), false),
            Field::new("l_discount", DataType::Decimal128(15, 2), false),
            Field::new("l_tax", DataType::Decimal128(15, 2), false),
            Field::new("l_returnflag", DataType::Utf8, false),
            Field::new("l_linestatus", DataType::Utf8, false),
            Field::new("l_shipdate", DataType::Date32, false),
            Field::new("l_commitdate", DataType::Date32, false),
            Field::new("l_receiptdate", DataType::Date32, false),
            Field::new("l_shipinstruct", DataType::Utf8, false),
            Field::new("l_shipmode", DataType::Utf8, false),
            Field::new("l_comment", DataType::Utf8, false),
        ]),

        "nation" => Schema::new(vec![
            Field::new("n_nationkey", DataType::Int64, false),
            Field::new("n_name", DataType::Utf8, false),
            Field::new("n_regionkey", DataType::Int64, false),
            Field::new("n_comment", DataType::Utf8, false),
        ]),

        "supplier" => Schema::new(vec![
            Field::new("s_suppkey", DataType::Int64, false),
            Field::new("s_name", DataType::Utf8, false),
            Field::new("s_address", DataType::Utf8, false),
            Field::new("s_nationkey", DataType::Int64, false),
            Field::new("s_phone", DataType::Utf8, false),
            Field::new("s_acctbal", DataType::Decimal128(15, 2), false),
            Field::new("s_comment", DataType::Utf8, false),
        ]),

        "partsupp" => Schema::new(vec![
            Field::new("ps_partkey", DataType::Int64, false),
            Field::new("ps_suppkey", DataType::Int64, false),
            Field::new("ps_availqty", DataType::Int32, false),
            Field::new("ps_supplycost", DataType::Decimal128(15, 2), false),
            Field::new("ps_comment", DataType::Utf8, false),
        ]),

        "part" => Schema::new(vec![
            Field::new("p_partkey", DataType::Int64, false),
            Field::new("p_name", DataType::Utf8, false),
            Field::new("p_mfgr", DataType::Utf8, false),
            Field::new("p_brand", DataType::Utf8, false),
            Field::new("p_type", DataType::Utf8, false),
            Field::new("p_size", DataType::Int32, false),
            Field::new("p_container", DataType::Utf8, false),
            Field::new("p_retailprice", DataType::Decimal128(15, 2), false),
            Field::new("p_comment", DataType::Utf8, false),
        ]),

        "region" => Schema::new(vec![
            Field::new("r_regionkey", DataType::Int64, false),
            Field::new("r_name", DataType::Utf8, false),
            Field::new("r_comment", DataType::Utf8, false),
        ]),

        _ => unimplemented!("Table: {}", table),
    }
}

async fn register_tpch_csv(ctx: &SessionContext, table: &str) -> Result<()> {
    let schema = get_tpch_table_schema(table);

    ctx.register_csv(
        table,
        format!("tests/tpch-csv/{table}.csv").as_str(),
        CsvReadOptions::new().schema(&schema),
    )
    .await?;
    Ok(())
}

async fn register_tpch_csv_data(
    ctx: &SessionContext,
    table_name: &str,
    data: &str,
) -> Result<()> {
    let schema = Arc::new(get_tpch_table_schema(table_name));

    let mut reader = ::csv::ReaderBuilder::new()
        .has_headers(false)
        .from_reader(data.as_bytes());
    let records: Vec<_> = reader.records().map(|it| it.unwrap()).collect();

    let mut cols: Vec<Box<dyn ArrayBuilder>> = vec![];
    for field in schema.fields().iter() {
        match field.data_type() {
            DataType::Utf8 => cols.push(Box::new(StringBuilder::new())),
            DataType::Date32 => {
                cols.push(Box::new(Date32Builder::with_capacity(records.len())))
            }
            DataType::Int32 => {
                cols.push(Box::new(Int32Builder::with_capacity(records.len())))
            }
            DataType::Int64 => {
                cols.push(Box::new(Int64Builder::with_capacity(records.len())))
            }
            DataType::Decimal128(_, _) => {
                cols.push(Box::new(Decimal128Builder::with_capacity(records.len())))
            }
            _ => {
                let msg = format!("Not implemented: {}", field.data_type());
                Err(DataFusionError::Plan(msg))?
            }
        }
    }

    for record in records.iter() {
        for (idx, val) in record.iter().enumerate() {
            let col = cols.get_mut(idx).unwrap();
            let field = schema.field(idx);
            match field.data_type() {
                DataType::Utf8 => {
                    let sb = col.as_any_mut().downcast_mut::<StringBuilder>().unwrap();
                    sb.append_value(val);
                }
                DataType::Date32 => {
                    let sb = col.as_any_mut().downcast_mut::<Date32Builder>().unwrap();
                    let dt = NaiveDate::parse_from_str(val.trim(), "%Y-%m-%d").unwrap();
                    let dt = dt
                        .sub(NaiveDate::from_ymd_opt(1970, 1, 1).unwrap())
                        .num_days() as i32;
                    sb.append_value(dt);
                }
                DataType::Int32 => {
                    let sb = col.as_any_mut().downcast_mut::<Int32Builder>().unwrap();
                    sb.append_value(val.trim().parse().unwrap());
                }
                DataType::Int64 => {
                    let sb = col.as_any_mut().downcast_mut::<Int64Builder>().unwrap();
                    sb.append_value(val.trim().parse().unwrap());
                }
                DataType::Decimal128(_, _) => {
                    let sb = col
                        .as_any_mut()
                        .downcast_mut::<Decimal128Builder>()
                        .unwrap();
                    let val = val.trim().replace('.', "");
                    let value_i128 = val.parse::<i128>().unwrap();
                    sb.append_value(value_i128);
                }
                _ => Err(DataFusionError::Plan(format!(
                    "Not implemented: {}",
                    field.data_type()
                )))?,
            }
        }
    }
    let cols: Vec<ArrayRef> = cols
        .iter_mut()
        .zip(schema.fields())
        .map(|(it, field)| match field.data_type() {
            DataType::Decimal128(p, s) => Arc::new(
                it.as_any_mut()
                    .downcast_mut::<Decimal128Builder>()
                    .unwrap()
                    .finish()
                    .with_precision_and_scale(*p, *s)
                    .unwrap(),
            ),
            _ => it.finish(),
        })
        .collect();

    let batch = RecordBatch::try_new(Arc::clone(&schema), cols)?;

    let _ = ctx.register_batch(table_name, batch).unwrap();

    Ok(())
}

async fn register_aggregate_csv_by_sql(ctx: &SessionContext) {
    let testdata = datafusion::test_util::arrow_test_data();

    let df = ctx
        .sql(&format!(
            "
    CREATE EXTERNAL TABLE aggregate_test_100 (
        c1  VARCHAR NOT NULL,
        c2  TINYINT NOT NULL,
        c3  SMALLINT NOT NULL,
        c4  SMALLINT NOT NULL,
        c5  INTEGER NOT NULL,
        c6  BIGINT NOT NULL,
        c7  SMALLINT NOT NULL,
        c8  INT NOT NULL,
        c9  INT UNSIGNED NOT NULL,
        c10 BIGINT UNSIGNED NOT NULL,
        c11 FLOAT NOT NULL,
        c12 DOUBLE NOT NULL,
        c13 VARCHAR NOT NULL
    )
    STORED AS CSV
    WITH HEADER ROW
    LOCATION '{testdata}/csv/aggregate_test_100.csv'
    "
        ))
        .await
        .expect("Creating dataframe for CREATE EXTERNAL TABLE");

    // Mimic the CLI and execute the resulting plan -- even though it
    // is effectively a no-op (returns zero rows)
    let results = df.collect().await.expect("Executing CREATE EXTERNAL TABLE");
    assert!(
        results.is_empty(),
        "Expected no rows from executing CREATE EXTERNAL TABLE"
    );
}

/// Create table "t1" with two boolean columns "a" and "b"
async fn register_boolean(ctx: &SessionContext) -> Result<()> {
    let a: BooleanArray = [
        Some(true),
        Some(true),
        Some(true),
        None,
        None,
        None,
        Some(false),
        Some(false),
        Some(false),
    ]
    .iter()
    .collect();
    let b: BooleanArray = [
        Some(true),
        None,
        Some(false),
        Some(true),
        None,
        Some(false),
        Some(true),
        None,
        Some(false),
    ]
    .iter()
    .collect();

    let data =
        RecordBatch::try_from_iter([("a", Arc::new(a) as _), ("b", Arc::new(b) as _)])?;
    ctx.register_batch("t1", data)?;
    Ok(())
}

async fn register_aggregate_simple_csv(ctx: &SessionContext) -> Result<()> {
    // It's not possible to use aggregate_test_100 as it doesn't have enough similar values to test grouping on floats.
    let schema = Arc::new(Schema::new(vec![
        Field::new("c1", DataType::Float32, false),
        Field::new("c2", DataType::Float64, false),
        Field::new("c3", DataType::Boolean, false),
    ]));

    ctx.register_csv(
        "aggregate_simple",
        "tests/aggregate_simple.csv",
        CsvReadOptions::new().schema(&schema),
    )
    .await?;
    Ok(())
}

async fn register_aggregate_null_cases_csv(ctx: &SessionContext) -> Result<()> {
    // It's not possible to use aggregate_test_100, not enought similar values to test grouping on floats
    let schema = Arc::new(Schema::new(vec![
        Field::new("c1", DataType::Int64, true),
        Field::new("c2", DataType::Float64, true),
        Field::new("c3", DataType::Int64, false),
    ]));

    ctx.register_csv(
        "null_cases",
        "tests/null_cases.csv",
        CsvReadOptions::new().schema(&schema),
    )
    .await?;
    Ok(())
}

async fn register_aggregate_csv(ctx: &SessionContext) -> Result<()> {
    let testdata = datafusion::test_util::arrow_test_data();
    let schema = test_util::aggr_test_schema();
    ctx.register_csv(
        "aggregate_test_100",
        &format!("{testdata}/csv/aggregate_test_100.csv"),
        CsvReadOptions::new().schema(&schema),
    )
    .await?;
    Ok(())
}

/// Execute SQL and return results as a RecordBatch
async fn plan_and_collect(ctx: &SessionContext, sql: &str) -> Result<Vec<RecordBatch>> {
    ctx.sql(sql).await?.collect().await
}

/// Execute query and return results as a Vec of RecordBatches or an error
async fn try_execute_to_batches(
    ctx: &SessionContext,
    sql: &str,
) -> Result<Vec<RecordBatch>> {
    let dataframe = ctx.sql(sql).await?;
    let logical_schema = dataframe.schema().clone();
    let (state, plan) = dataframe.into_parts();

    let optimized = state.optimize(&plan)?;
    assert_eq!(&logical_schema, optimized.schema().as_ref());
    DataFrame::new(state, optimized).collect().await
}

/// Execute query and return results as a Vec of RecordBatches
async fn execute_to_batches(ctx: &SessionContext, sql: &str) -> Vec<RecordBatch> {
    let df = ctx.sql(sql).await.unwrap();

    // We are not really interested in the direct output of optimized_logical_plan
    // since the physical plan construction already optimizes the given logical plan
    // and we want to avoid double-optimization as a consequence. So we just construct
    // it here to make sure that it doesn't fail at this step and get the optimized
    // schema (to assert later that the logical and optimized schemas are the same).
    let optimized = df.clone().into_optimized_plan().unwrap();
    assert_eq!(df.logical_plan().schema(), optimized.schema());

    df.collect().await.unwrap()
}

/// Execute query and return result set as 2-d table of Vecs
/// `result[row][column]`
async fn execute(ctx: &SessionContext, sql: &str) -> Vec<Vec<String>> {
    result_vec(&execute_to_batches(ctx, sql).await)
}

/// Execute SQL and return results
async fn execute_with_partition(
    sql: &str,
    partition_count: usize,
) -> Result<Vec<RecordBatch>> {
    let tmp_dir = TempDir::new()?;
    let ctx = create_ctx_with_partition(&tmp_dir, partition_count).await?;
    plan_and_collect(&ctx, sql).await
}

/// Generate a partitioned CSV file and register it with an execution context
async fn create_ctx_with_partition(
    tmp_dir: &TempDir,
    partition_count: usize,
) -> Result<SessionContext> {
    let ctx = SessionContext::with_config(SessionConfig::new().with_target_partitions(8));

    let schema = populate_csv_partitions(tmp_dir, partition_count, ".csv")?;

    // register csv file with the execution context
    ctx.register_csv(
        "test",
        tmp_dir.path().to_str().unwrap(),
        CsvReadOptions::new().schema(&schema),
    )
    .await?;

    Ok(ctx)
}

/// Generate CSV partitions within the supplied directory
fn populate_csv_partitions(
    tmp_dir: &TempDir,
    partition_count: usize,
    file_extension: &str,
) -> Result<SchemaRef> {
    // define schema for data source (csv file)
    let schema = Arc::new(Schema::new(vec![
        Field::new("c1", DataType::UInt32, false),
        Field::new("c2", DataType::UInt64, false),
        Field::new("c3", DataType::Boolean, false),
    ]));

    // generate a partitioned file
    for partition in 0..partition_count {
        let filename = format!("partition-{partition}.{file_extension}");
        let file_path = tmp_dir.path().join(filename);
        let mut file = File::create(file_path)?;

        // generate some data
        for i in 0..=10 {
            let data = format!("{},{},{}\n", partition, i, i % 2 == 0);
            file.write_all(data.as_bytes())?;
        }
    }

    Ok(schema)
}

/// Return a new table which provide this decimal column
pub fn table_with_decimal() -> Arc<dyn TableProvider> {
    let batch_decimal = make_decimal();
    let schema = batch_decimal.schema();
    let partitions = vec![vec![batch_decimal]];
    Arc::new(MemTable::try_new(schema, partitions).unwrap())
}

fn make_decimal() -> RecordBatch {
    let mut decimal_builder = Decimal128Builder::with_capacity(20);
    for i in 110000..110010 {
        decimal_builder.append_value(i as i128);
    }
    for i in 100000..100010 {
        decimal_builder.append_value(-i as i128);
    }
    let array = decimal_builder
        .finish()
        .with_precision_and_scale(10, 3)
        .unwrap();
    let schema = Schema::new(vec![Field::new("c1", array.data_type().clone(), true)]);
    RecordBatch::try_new(Arc::new(schema), vec![Arc::new(array)]).unwrap()
}

/// Return a RecordBatch with a single Int32 array with values (0..sz)
pub fn make_partition(sz: i32) -> RecordBatch {
    let seq_start = 0;
    let seq_end = sz;
    let values = (seq_start..seq_end).collect::<Vec<_>>();
    let schema = Arc::new(Schema::new(vec![Field::new("i", DataType::Int32, true)]));
    let arr = Arc::new(Int32Array::from(values));
    let arr = arr as ArrayRef;

    RecordBatch::try_new(schema, vec![arr]).unwrap()
}

/// Specialised String representation
fn col_str(column: &ArrayRef, row_index: usize) -> String {
    if column.is_null(row_index) {
        return "NULL".to_string();
    }

    array_value_to_string(column, row_index)
        .ok()
        .unwrap_or_else(|| "???".to_string())
}

/// Converts the results into a 2d array of strings, `result[row][column]`
/// Special cases nulls to NULL for testing
fn result_vec(results: &[RecordBatch]) -> Vec<Vec<String>> {
    let mut result = vec![];
    for batch in results {
        for row_index in 0..batch.num_rows() {
            let row_vec = batch
                .columns()
                .iter()
                .map(|column| col_str(column, row_index))
                .collect();
            result.push(row_vec);
        }
    }
    result
}

async fn register_decimal_csv_table_by_sql(ctx: &SessionContext) {
    let df = ctx
        .sql(
            "CREATE EXTERNAL TABLE decimal_simple (
            c1  DECIMAL(10,6) NOT NULL,
            c2  DOUBLE NOT NULL,
            c3  BIGINT NOT NULL,
            c4  BOOLEAN NOT NULL,
            c5  DECIMAL(12,7) NOT NULL
            )
            STORED AS CSV
            WITH HEADER ROW
            LOCATION 'tests/decimal_data.csv'",
        )
        .await
        .expect("Creating dataframe for CREATE EXTERNAL TABLE with decimal data type");

    let results = df.collect().await.expect("Executing CREATE EXTERNAL TABLE");
    assert!(
        results.is_empty(),
        "Expected no rows from executing CREATE EXTERNAL TABLE"
    );
}

async fn register_alltypes_parquet(ctx: &SessionContext) {
    let testdata = datafusion::test_util::parquet_test_data();
    ctx.register_parquet(
        "alltypes_plain",
        &format!("{testdata}/alltypes_plain.parquet"),
        ParquetReadOptions::default(),
    )
    .await
    .unwrap();
}

fn make_timestamp_table<A>() -> Result<Arc<MemTable>>
where
    A: ArrowTimestampType<Native = i64>,
{
    make_timestamp_tz_table::<A>(None)
}

fn make_timestamp_tz_table<A>(tz: Option<String>) -> Result<Arc<MemTable>>
where
    A: ArrowTimestampType<Native = i64>,
{
    let schema = Arc::new(Schema::new(vec![
        Field::new(
            "ts",
            DataType::Timestamp(A::get_time_unit(), tz.clone()),
            false,
        ),
        Field::new("value", DataType::Int32, true),
    ]));

    let divisor = match A::get_time_unit() {
        TimeUnit::Nanosecond => 1,
        TimeUnit::Microsecond => 1000,
        TimeUnit::Millisecond => 1_000_000,
        TimeUnit::Second => 1_000_000_000,
    };

    let timestamps = vec![
        1599572549190855000i64 / divisor, // 2020-09-08T13:42:29.190855+00:00
        1599568949190855000 / divisor,    // 2020-09-08T12:42:29.190855+00:00
        1599565349190855000 / divisor,    // 2020-09-08T11:42:29.190855+00:00
    ]; // 2020-09-08T11:42:29.190855+00:00

    let array = PrimitiveArray::<A>::from_iter_values(timestamps).with_timezone_opt(tz);

    let data = RecordBatch::try_new(
        schema.clone(),
        vec![
            Arc::new(array),
            Arc::new(Int32Array::from(vec![Some(1), Some(2), Some(3)])),
        ],
    )?;
    let table = MemTable::try_new(schema, vec![vec![data]])?;
    Ok(Arc::new(table))
}

fn make_timestamp_nano_table() -> Result<Arc<MemTable>> {
    make_timestamp_table::<TimestampNanosecondType>()
}

/// Return a new table provider that has a single Int32 column with
/// values between `seq_start` and `seq_end`
pub fn table_with_sequence(
    seq_start: i32,
    seq_end: i32,
) -> Result<Arc<dyn TableProvider>> {
    let schema = Arc::new(Schema::new(vec![Field::new("i", DataType::Int32, true)]));
    let arr = Arc::new(Int32Array::from((seq_start..=seq_end).collect::<Vec<_>>()));
    let partitions = vec![vec![RecordBatch::try_new(
        schema.clone(),
        vec![arr as ArrayRef],
    )?]];
    Ok(Arc::new(MemTable::try_new(schema, partitions)?))
}

pub struct ExplainNormalizer {
    replacements: Vec<(String, String)>,
}

impl ExplainNormalizer {
    fn new() -> Self {
        let mut replacements = vec![];

        let mut push_path = |path: PathBuf, key: &str| {
            // Push path as is
            replacements.push((path.to_string_lossy().to_string(), key.to_string()));

            // Push URL representation of path
            let path = Path::from_filesystem_path(path).unwrap();
            replacements.push((path.to_string(), key.to_string()));
        };

        push_path(test_util::arrow_test_data().into(), "ARROW_TEST_DATA");
        push_path(std::env::current_dir().unwrap(), "WORKING_DIR");

        // convert things like partitioning=RoundRobinBatch(16)
        // to partitioning=RoundRobinBatch(NUM_CORES)
        let needle = format!("RoundRobinBatch({})", num_cpus::get());
        replacements.push((needle, "RoundRobinBatch(NUM_CORES)".to_string()));

        Self { replacements }
    }

    fn normalize(&self, s: impl Into<String>) -> String {
        let mut s = s.into();
        for (from, to) in &self.replacements {
            s = s.replace(from, to);
        }
        s
    }
}

/// Applies normalize_for_explain to every line
fn normalize_vec_for_explain(v: Vec<Vec<String>>) -> Vec<Vec<String>> {
    let normalizer = ExplainNormalizer::new();
    v.into_iter()
        .map(|l| {
            l.into_iter()
                .map(|s| normalizer.normalize(s))
                .collect::<Vec<_>>()
        })
        .collect::<Vec<_>>()
}

/// Return a new table provider containing all of the supported timestamp types
pub fn table_with_timestamps() -> Arc<dyn TableProvider> {
    let batch = make_timestamps();
    let schema = batch.schema();
    let partitions = vec![vec![batch]];
    Arc::new(MemTable::try_new(schema, partitions).unwrap())
}

/// Return  record batch with all of the supported timestamp types
/// values
///
/// Columns are named:
/// "nanos" --> TimestampNanosecondArray
/// "micros" --> TimestampMicrosecondArray
/// "millis" --> TimestampMillisecondArray
/// "secs" --> TimestampSecondArray
/// "names" --> StringArray
pub fn make_timestamps() -> RecordBatch {
    let ts_strings = vec![
        Some("2018-11-13T17:11:10.011375885995"),
        Some("2011-12-13T11:13:10.12345"),
        None,
        Some("2021-1-1T05:11:10.432"),
    ];

    let ts_nanos = ts_strings
        .into_iter()
        .map(|t| {
            t.map(|t| {
                t.parse::<chrono::NaiveDateTime>()
                    .unwrap()
                    .timestamp_nanos()
            })
        })
        .collect::<Vec<_>>();

    let ts_micros = ts_nanos
        .iter()
        .map(|t| t.as_ref().map(|ts_nanos| ts_nanos / 1000))
        .collect::<Vec<_>>();

    let ts_millis = ts_nanos
        .iter()
        .map(|t| t.as_ref().map(|ts_nanos| ts_nanos / 1000000))
        .collect::<Vec<_>>();

    let ts_secs = ts_nanos
        .iter()
        .map(|t| t.as_ref().map(|ts_nanos| ts_nanos / 1000000000))
        .collect::<Vec<_>>();

    let names = ts_nanos
        .iter()
        .enumerate()
        .map(|(i, _)| format!("Row {i}"))
        .collect::<Vec<_>>();

    let arr_nanos = TimestampNanosecondArray::from(ts_nanos);
    let arr_micros = TimestampMicrosecondArray::from(ts_micros);
    let arr_millis = TimestampMillisecondArray::from(ts_millis);
    let arr_secs = TimestampSecondArray::from(ts_secs);

    let names = names.iter().map(|s| s.as_str()).collect::<Vec<_>>();
    let arr_names = StringArray::from(names);

    let schema = Schema::new(vec![
        Field::new("nanos", arr_nanos.data_type().clone(), true),
        Field::new("micros", arr_micros.data_type().clone(), true),
        Field::new("millis", arr_millis.data_type().clone(), true),
        Field::new("secs", arr_secs.data_type().clone(), true),
        Field::new("name", arr_names.data_type().clone(), true),
    ]);
    let schema = Arc::new(schema);

    RecordBatch::try_new(
        schema,
        vec![
            Arc::new(arr_nanos),
            Arc::new(arr_micros),
            Arc::new(arr_millis),
            Arc::new(arr_secs),
            Arc::new(arr_names),
        ],
    )
    .unwrap()
}

/// Return a new table provider containing all of the supported timestamp types
pub fn table_with_times() -> Arc<dyn TableProvider> {
    let batch = make_times();
    let schema = batch.schema();
    let partitions = vec![vec![batch]];
    Arc::new(MemTable::try_new(schema, partitions).unwrap())
}

/// Return  record batch with all of the supported time types
/// values
///
/// Columns are named:
/// "nanos" --> Time64NanosecondArray
/// "micros" --> Time64MicrosecondArray
/// "millis" --> Time32MillisecondArray
/// "secs" --> Time32SecondArray
/// "names" --> StringArray
pub fn make_times() -> RecordBatch {
    let ts_strings = vec![
        Some("18:06:30.243620451"),
        Some("20:08:28.161121654"),
        Some("19:11:04.156423842"),
        Some("21:06:28.247821084"),
    ];

    let ts_nanos = ts_strings
        .into_iter()
        .map(|t| {
            t.map(|t| {
                let integer_sec = t
                    .parse::<chrono::NaiveTime>()
                    .unwrap()
                    .num_seconds_from_midnight() as i64;
                let extra_nano =
                    t.parse::<chrono::NaiveTime>().unwrap().nanosecond() as i64;
                // Total time in nanoseconds given by integer number of seconds multiplied by 10^9
                // plus number of nanoseconds corresponding to the extra fraction of second
                integer_sec * 1_000_000_000 + extra_nano
            })
        })
        .collect::<Vec<_>>();

    let ts_micros = ts_nanos
        .iter()
        .map(|t| t.as_ref().map(|ts_nanos| ts_nanos / 1000))
        .collect::<Vec<_>>();

    let ts_millis = ts_nanos
        .iter()
        .map(|t| t.as_ref().map(|ts_nanos| { ts_nanos / 1000000 } as i32))
        .collect::<Vec<_>>();

    let ts_secs = ts_nanos
        .iter()
        .map(|t| t.as_ref().map(|ts_nanos| { ts_nanos / 1000000000 } as i32))
        .collect::<Vec<_>>();

    let names = ts_nanos
        .iter()
        .enumerate()
        .map(|(i, _)| format!("Row {i}"))
        .collect::<Vec<_>>();

    let arr_nanos = Time64NanosecondArray::from(ts_nanos);
    let arr_micros = Time64MicrosecondArray::from(ts_micros);
    let arr_millis = Time32MillisecondArray::from(ts_millis);
    let arr_secs = Time32SecondArray::from(ts_secs);

    let names = names.iter().map(|s| s.as_str()).collect::<Vec<_>>();
    let arr_names = StringArray::from(names);

    let schema = Schema::new(vec![
        Field::new("nanos", arr_nanos.data_type().clone(), true),
        Field::new("micros", arr_micros.data_type().clone(), true),
        Field::new("millis", arr_millis.data_type().clone(), true),
        Field::new("secs", arr_secs.data_type().clone(), true),
        Field::new("name", arr_names.data_type().clone(), true),
    ]);
    let schema = Arc::new(schema);

    RecordBatch::try_new(
        schema,
        vec![
            Arc::new(arr_nanos),
            Arc::new(arr_micros),
            Arc::new(arr_millis),
            Arc::new(arr_secs),
            Arc::new(arr_names),
        ],
    )
    .unwrap()
}

#[tokio::test]
async fn nyc() -> Result<()> {
    // schema for nyxtaxi csv files
    let schema = Schema::new(vec![
        Field::new("VendorID", DataType::Utf8, true),
        Field::new("tpep_pickup_datetime", DataType::Utf8, true),
        Field::new("tpep_dropoff_datetime", DataType::Utf8, true),
        Field::new("passenger_count", DataType::Utf8, true),
        Field::new("trip_distance", DataType::Float64, true),
        Field::new("RatecodeID", DataType::Utf8, true),
        Field::new("store_and_fwd_flag", DataType::Utf8, true),
        Field::new("PULocationID", DataType::Utf8, true),
        Field::new("DOLocationID", DataType::Utf8, true),
        Field::new("payment_type", DataType::Utf8, true),
        Field::new("fare_amount", DataType::Float64, true),
        Field::new("extra", DataType::Float64, true),
        Field::new("mta_tax", DataType::Float64, true),
        Field::new("tip_amount", DataType::Float64, true),
        Field::new("tolls_amount", DataType::Float64, true),
        Field::new("improvement_surcharge", DataType::Float64, true),
        Field::new("total_amount", DataType::Float64, true),
    ]);

    let ctx = SessionContext::new();
    ctx.register_csv(
        "tripdata",
        "file:///file.csv",
        CsvReadOptions::new().schema(&schema),
    )
    .await?;

    let dataframe = ctx
        .sql(
            "SELECT passenger_count, MIN(fare_amount), MAX(fare_amount) \
         FROM tripdata GROUP BY passenger_count",
        )
        .await?;
    let optimized_plan = dataframe.into_optimized_plan().unwrap();

    match &optimized_plan {
        LogicalPlan::Projection(Projection { input, .. }) => match input.as_ref() {
            LogicalPlan::Aggregate(Aggregate { input, .. }) => match input.as_ref() {
                LogicalPlan::TableScan(TableScan {
                    ref projected_schema,
                    ..
                }) => {
                    assert_eq!(2, projected_schema.fields().len());
                    assert_eq!(projected_schema.field(0).name(), "passenger_count");
                    assert_eq!(projected_schema.field(1).name(), "fare_amount");
                }
                _ => unreachable!(),
            },
            _ => unreachable!(),
        },
        _ => unreachable!(),
    }

    Ok(())
}<|MERGE_RESOLUTION|>--- conflicted
+++ resolved
@@ -619,20 +619,12 @@
 }
 
 fn create_sort_merge_join_datatype_context() -> Result<SessionContext> {
-<<<<<<< HEAD
     let mut config = ConfigOptions::new();
     config.built_in.optimizer.prefer_hash_join = false;
     config.built_in.execution.target_partitions = 2;
+    config.built_in.execution.batch_size = 4096;
 
     let ctx = SessionContext::with_config(config.into());
-=======
-    let ctx = SessionContext::with_config(
-        SessionConfig::new()
-            .set_bool(OPT_PREFER_HASH_JOIN, false)
-            .with_target_partitions(2)
-            .with_batch_size(4096),
-    );
->>>>>>> f7477dc5
 
     let t1_schema = Schema::new(vec![
         Field::new("c1", DataType::Date32, true),
