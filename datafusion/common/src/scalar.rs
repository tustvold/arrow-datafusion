--- conflicted
+++ resolved
@@ -45,12 +45,7 @@
         DECIMAL128_MAX_PRECISION,
     },
 };
-<<<<<<< HEAD
-use arrow_array::{timezone::Tz, ArrowNativeTypeOp, Scalar};
-use chrono::{Datelike, Duration, NaiveDate, NaiveDateTime};
-=======
 use arrow_array::{ArrowNativeTypeOp, Scalar};
->>>>>>> ea9144e6
 
 // Constants we use throughout this file:
 const MILLISECS_IN_ONE_DAY: i64 = 86_400_000;
