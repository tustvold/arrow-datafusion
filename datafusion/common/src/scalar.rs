--- conflicted
+++ resolved
@@ -46,12 +46,7 @@
         DECIMAL128_MAX_PRECISION,
     },
 };
-<<<<<<< HEAD
 use arrow_array::{timezone::Tz, ArrowNativeTypeOp};
-=======
-use arrow_array::timezone::Tz;
-use arrow_array::ArrowNativeTypeOp;
->>>>>>> 55930fbf
 use chrono::{Datelike, Duration, NaiveDate, NaiveDateTime};
 
 // Constants we use throughout this file:
