# Licensed to the Apache Software Foundation (ASF) under one
# or more contributor license agreements.  See the NOTICE file
# distributed with this work for additional information
# regarding copyright ownership.  The ASF licenses this file
# to you under the Apache License, Version 2.0 (the
# "License"); you may not use this file except in compliance
# with the License.  You may obtain a copy of the License at
#
#   http://www.apache.org/licenses/LICENSE-2.0
#
# Unless required by applicable law or agreed to in writing,
# software distributed under the License is distributed on an
# "AS IS" BASIS, WITHOUT WARRANTIES OR CONDITIONS OF ANY
# KIND, either express or implied.  See the License for the
# specific language governing permissions and limitations
# under the License.

[package]
name = "datafusion-benchmarks"
description = "DataFusion Benchmarks"
version = "18.0.0"
edition = "2021"
authors = ["Apache Arrow <dev@arrow.apache.org>"]
homepage = "https://github.com/apache/arrow-datafusion"
repository = "https://github.com/apache/arrow-datafusion"
license = "Apache-2.0"
rust-version = "1.62"

[features]
ci = []
default = ["mimalloc"]
simd = ["datafusion/simd"]
snmalloc = ["snmalloc-rs"]

[dependencies]
<<<<<<< HEAD
arrow = "33.0.0"
datafusion = { path = "../datafusion/core", version = "17.0.0", features = ["scheduler"] }
=======
arrow = "32.0.0"
datafusion = { path = "../datafusion/core", version = "18.0.0", features = ["scheduler"] }
>>>>>>> 0a5e8ae2
env_logger = "0.10"
futures = "0.3"
mimalloc = { version = "0.1", optional = true, default-features = false }
num_cpus = "1.13.0"
object_store = "0.5.0"
parquet = "33.0.0"
parquet-test-utils = { path = "../parquet-test-utils/", version = "0.1.0" }
rand = "0.8.4"
serde = { version = "1.0.136", features = ["derive"] }
serde_json = "1.0.78"
snmalloc-rs = { version = "0.3", optional = true }
structopt = { version = "0.3", default-features = false }
test-utils = { path = "../test-utils/", version = "0.1.0" }
tokio = { version = "^1.0", features = ["macros", "rt", "rt-multi-thread", "parking_lot"] }

[dev-dependencies]
datafusion-proto = { path = "../datafusion/proto", version = "18.0.0" }<|MERGE_RESOLUTION|>--- conflicted
+++ resolved
@@ -33,13 +33,8 @@
 snmalloc = ["snmalloc-rs"]
 
 [dependencies]
-<<<<<<< HEAD
 arrow = "33.0.0"
-datafusion = { path = "../datafusion/core", version = "17.0.0", features = ["scheduler"] }
-=======
-arrow = "32.0.0"
 datafusion = { path = "../datafusion/core", version = "18.0.0", features = ["scheduler"] }
->>>>>>> 0a5e8ae2
 env_logger = "0.10"
 futures = "0.3"
 mimalloc = { version = "0.1", optional = true, default-features = false }
